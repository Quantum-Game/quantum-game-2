<template>
	<div v-if="entry" class="entry">
		<router-link to="/info">
			<q-button type="basic">ENCYCLOPEDIA</q-button>
		</router-link>
		<article>
			<h1 class="title">{{ entry.title.toUpperCase() }}</h1>
			<h2 class="short">{{ entry.short }}</h2>

			<div class="boards">
				<div v-for="(level, i) in levels" :key="'level' + i">
					<Egrid :level-obj="level.levelObj" :step="level.step" class="board" />
				</div>
			</div>

			<entry-section
				v-for="(section, index) in entry.sections"
				:key="section.title"
				:section="section"
				:should-be-open-on-init="index === 0"
			/>
		</article>
	</div>
</template>

<script lang="ts">
import { Vue, Component, Watch, Prop } from 'vue-property-decorator';
import { Level } from 'quantumweasel';
import EntrySection, { ISection } from './EntrySection.vue';
import Photon from '../game/Photon.vue';
import QButton from '../components/QButton.vue';
import { getEntry } from './entries';
import Egrid from '../game/sections/EGrid.vue';
import BeamSplitterLevel1 from '../game/levels/encyclopedia/BeamSplitterLevel1.json';
import BeamSplitterLevel2 from '../game/levels/encyclopedia/BeamSplitterLevel2.json';

interface IEntryList {
	[index: string]: IEntry;
}

interface IEntry {
	title: string;
	short?: string;
	sections: Array<ISection>;
}

@Component({
	components: {
		EntrySection,
		Egrid,
		QButton,
		Photon
	}
})
export default class Entry extends Vue {
	entry: IEntry = {
		title: '',
		sections: []
	};

	levels = [{ levelObj: BeamSplitterLevel1, step: 4 }, { levelObj: BeamSplitterLevel2, step: 3 }];

	created() {
		this.loadEntry();
	}

	@Watch('$route')
	loadEntry() {
		if (this.entryURL) {
			this.entry = getEntry(this.entryURL);
		}
		if (!this.entry.title) {
			this.$router.push({ name: '404' });
		}
	}

	get entryURL(): string {
		return this.$route.params.entry;
	}
}
</script>

<style lang="scss" scoped>
.entry {
<<<<<<< HEAD
  display: flex;
  flex-direction: column;
  justify-content: space-around;
  align-items: center;
  & .title {
    font-size: 2rem;
    font-weight: bold;
  }
  & .short {
    font-size: 1rem;
    padding-right:20%;
    padding-left:20%;
    padding-bottom: 20px;

  }
  & .go-back {
    font-weight: bold;
    text-decoration: none;
    color: white;
  }
  & p {
    line-height: 2em;
    text-align: left;
  }
=======
	display: flex;
	flex-direction: column;
	justify-content: space-around;
	align-items: center;
	& .title {
		font-size: 2rem;
		font-weight: bold;
	}
	& .short {
		font-size: 1rem;
	}
	& .go-back {
		font-weight: bold;
		text-decoration: none;
		color: white;
	}
	& p {
		line-height: 2em;
		text-align: left;
	}
>>>>>>> c93ca025
}

h1 {
	padding-bottom: 1rem;
	border-bottom: 1px solid white;
	text-align: center;
}
.boards {
  display: flex;
  // flex-direction: row;
  justify-content: space-around;
  width: 100%;
  border-bottom: 1px solid #8e819d;
}
.placeholder {
	padding-top: 2rem;
	width: 100%;
	border-bottom: 1px solid #8e819d;
	& .board {
		width: 100%;
		margin: 0 auto 0rem;
		height: 200px;
		text-align: center;
		padding-bottom: 4rem;
		& span {
			font-size: 1rem;
			color: gold;
		}
	}
}
</style><|MERGE_RESOLUTION|>--- conflicted
+++ resolved
@@ -82,7 +82,6 @@
 
 <style lang="scss" scoped>
 .entry {
-<<<<<<< HEAD
   display: flex;
   flex-direction: column;
   justify-content: space-around;
@@ -107,28 +106,6 @@
     line-height: 2em;
     text-align: left;
   }
-=======
-	display: flex;
-	flex-direction: column;
-	justify-content: space-around;
-	align-items: center;
-	& .title {
-		font-size: 2rem;
-		font-weight: bold;
-	}
-	& .short {
-		font-size: 1rem;
-	}
-	& .go-back {
-		font-weight: bold;
-		text-decoration: none;
-		color: white;
-	}
-	& p {
-		line-height: 2em;
-		text-align: left;
-	}
->>>>>>> c93ca025
 }
 
 h1 {
