<template>
  <div v-if="entry" class="entry">
    <router-link to="/info">
      <q-button type="basic">ENCYCLOPEDIA</q-button>
    </router-link>
    <article>
      <h1 class="title">{{ entry.title.toUpperCase() }}</h1>
      <h2 class="short">{{ entry.short }}</h2>

      <div class="boards">
        <div v-for="(level, i) in levels" :key="'level' + i">
<<<<<<< HEAD
          <!-- <Egrid :levelObj="level.levelObj" :step="level.step" class="board" /> -->
=======
          <Egrid :level="level.level" :step="level.step" class="board" />
>>>>>>> b61391ca
        </div>
      </div>

			<EquationGrid elementName="BeamSplitter" rotation="45" step="3" />

      <entry-section
        v-for="(section, index) in entry.sections"
        :key="section.title"
        :section="section"
        :should-be-open-on-init="index === 0"
      />

<<<<<<< HEAD


      <!-- I will but things below in a separate component -->
      <!-- <div>
        <select v-model="dimOrder">
          <option value="dir pol">dir pol</option>
          <option value="pol dir">pol dir</option>
        </select>
        <OperatorViewer
          :labelsIn="basis"
          :labelsOut="basis"
          :matrixElements="matrixElements"
        />
        <span>{{ matrixLevel.grid.cells[1].element.name}} at {{ matrixLevel.grid.cells[1].rotation }}° (warning: does not update)</span>
        <Egrid :levelObj="matrixLevel" :step="matrixStep" class="board" />

      </div> -->
=======
      <EquationGrid :elementName="entry.elementName" rotation="45" step="3" />
>>>>>>> b61391ca

    </article>
  </div>
</template>

<script lang="ts">
import { Vue, Component, Watch, Prop } from 'vue-property-decorator';
import { Level } from 'quantumweasel';
import EntrySection, { ISection } from './EntrySection.vue';
import Photon from '../game/Photon.vue';
import QButton from '../components/QButton.vue';
import { getEntry } from './entries';
import { Level, GridInterface } from 'quantumweasel';
import Egrid from '../game/sections/EGrid.vue';
import EquationGrid from './EquationGrid.vue';
<<<<<<< HEAD
import BeamSplitterLevel1 from '../game/levels/encyclopedia/BeamSplitterLevel1.json';
import BeamSplitterLevel2 from '../game/levels/encyclopedia/BeamSplitterLevel2.json';
// import EquationViewerLevel from '../game/levels/encyclopedia/EquationViewer.json';
// import OperatorViewer from './OperatorViewer.vue';
// import * as qt from 'quantum-tensors';
=======
>>>>>>> b61391ca

interface IEntryList {
	[index: string]: IEntry;
}

interface IEntry {
  title: string;
  elementName: string;
  short?: string;
  grids: Array<GridInterface>;
  sections: Array<ISection>;
}

@Component({
  components: {
    EntrySection,
    Egrid,
    QButton,
    Photon,
    EquationGrid,
  }
})

// XXX this thing produces an error - by definition, not even execution
// const expandGridToLevel = (grid: GridInterface): Level => Level.importLevel({
//   id: 1345,
//   name: "sdf",
//   group: "sg",
//   description: "sdgsd",
//   grid: grid,
//   hints: [],
//   goals: []
// })

export default class Entry extends Vue {
  entry: IEntry = {
    title: '',
    elementName: "Mirror",  // XXX suck at reloading, vide router and params
    grids: [],
    sections: []
  };

  get levels(): {level: Level, step: number}[] {
    return this.entry.grids.map((grid) => {
      const level = Level.importLevel({
        id: -1,
        name: "",
        group: "",
        description: "",
        grid: grid,
        hints: [],
        goals: []
      })
      return { level: level, step: 3}
    })
  }

  created() {
    this.loadEntry();
  }

  // XXX Are we really sure we want to use watch in route, and not - pass in router via params?
  @Watch('$route')
  loadEntry() {
    if (this.entryURL) {
      this.entry = getEntry(this.entryURL);
    }
    if (!this.entry.title) {
      this.$router.push({ name: '404' });
    }
  }

  get entryURL(): string {
    return this.$route.params.entry;
  }

  //
  // matrix viewer
  //

  // dimOrder = "dir pol"
  // operator = qt.beamSplitter(45)
  // matrixStep = 3
  // matrixLevel = {
  //   "id": 137,
  //   "name": "N/A",
  //   "group": "N/A",
  //   "description": "N/A",
  //   "grid": {
  //     "cols": 3,
  //     "rows": 3,
  //     "cells": [
  //       {
  //         "coord": { "x": 0, "y": 1 },
  //         "element": "Laser",
  //         "rotation": 0,
  //         "frozen": true,
  //         "active": true,
  //         "energized": false
  //       },
  //       {
  //         "coord": {  "x": 1, "y": 1 },
  //         "element": "BeamSplitter",
  //         "rotation": 45,
  //         "frozen": false,
  //         "active": false,
  //         "energized": false
  //       }
  //     ]
  //   },
  //   "hints": [
  //     {
  //       "coord": {
  //         "y": 1,
  //         "x": 2
  //       },
  //       "content": "YES\n\nNo",
  //       "color": "red"
  //     }
  //   ],
  //   "goals": []
  // }

  // XXX: both below are quick and dirty, hardcoded or semi-hardcoded
  // TODO: make in quantum-tensors
  // get basis() {
  //   if (this.dimOrder === "dir pol") {
  //     return ["⇢↔", "⇢↕", "⇡↔", "⇡↕", "⇠↔", "⇠↕", "⇣↔", "⇣↕"]
  //   } else {
  //     return ["↔⇢", "↔⇡", "↔⇠", "↔⇣", "↕⇢", "↕⇡", "↕⇠", "↕⇣"]
  //   }
  // }

  // get matrixElements() {
  //   if (this.dimOrder === "dir pol") {
  //     return this.operator.entries.map((entry) => {
  //       return {
  //         i: 2 * entry.coordIn[0] + entry.coordIn[1],
  //         j: 2 * entry.coordOut[0] + entry.coordOut[1],
  //         re: entry.value.re,
  //         im: entry.value.im,
  //       }
  //     })
  //   } else {
  //     return this.operator.entries.map((entry) => {
  //       return {
  //         i: entry.coordIn[0] + 4 * entry.coordIn[1],
  //         j: entry.coordOut[0] + 4 * entry.coordOut[1],
  //         re: entry.value.re,
  //         im: entry.value.im,
  //       }
  //     })
  //   }
  // }
}
</script>

<style lang="scss" scoped>
.entry {
	display: flex;
	flex-direction: column;
	justify-content: space-around;
	align-items: center;
	& .title {
		font-size: 2rem;
		font-weight: bold;
	}
	& .short {
		font-size: 1rem;
	}
	& .go-back {
		font-weight: bold;
		text-decoration: none;
		color: white;
	}
	& p {
		line-height: 2em;
		text-align: left;
	}
}

h1 {
	padding-bottom: 1rem;
	border-bottom: 1px solid white;
	text-align: center;
}

.placeholder {
	padding-top: 2rem;
	width: 100%;
	border-bottom: 1px solid #8e819d;
	& .board {
		width: 100%;
		margin: 0 auto 0rem;
		height: 200px;
		text-align: center;
		padding-bottom: 4rem;
		& span {
			font-size: 1rem;
			color: gold;
		}
	}
}
</style><|MERGE_RESOLUTION|>--- conflicted
+++ resolved
@@ -9,11 +9,7 @@
 
       <div class="boards">
         <div v-for="(level, i) in levels" :key="'level' + i">
-<<<<<<< HEAD
-          <!-- <Egrid :levelObj="level.levelObj" :step="level.step" class="board" /> -->
-=======
           <Egrid :level="level.level" :step="level.step" class="board" />
->>>>>>> b61391ca
         </div>
       </div>
 
@@ -26,27 +22,7 @@
         :should-be-open-on-init="index === 0"
       />
 
-<<<<<<< HEAD
-
-
-      <!-- I will but things below in a separate component -->
-      <!-- <div>
-        <select v-model="dimOrder">
-          <option value="dir pol">dir pol</option>
-          <option value="pol dir">pol dir</option>
-        </select>
-        <OperatorViewer
-          :labelsIn="basis"
-          :labelsOut="basis"
-          :matrixElements="matrixElements"
-        />
-        <span>{{ matrixLevel.grid.cells[1].element.name}} at {{ matrixLevel.grid.cells[1].rotation }}° (warning: does not update)</span>
-        <Egrid :levelObj="matrixLevel" :step="matrixStep" class="board" />
-
-      </div> -->
-=======
       <EquationGrid :elementName="entry.elementName" rotation="45" step="3" />
->>>>>>> b61391ca
 
     </article>
   </div>
@@ -54,7 +30,6 @@
 
 <script lang="ts">
 import { Vue, Component, Watch, Prop } from 'vue-property-decorator';
-import { Level } from 'quantumweasel';
 import EntrySection, { ISection } from './EntrySection.vue';
 import Photon from '../game/Photon.vue';
 import QButton from '../components/QButton.vue';
@@ -62,14 +37,6 @@
 import { Level, GridInterface } from 'quantumweasel';
 import Egrid from '../game/sections/EGrid.vue';
 import EquationGrid from './EquationGrid.vue';
-<<<<<<< HEAD
-import BeamSplitterLevel1 from '../game/levels/encyclopedia/BeamSplitterLevel1.json';
-import BeamSplitterLevel2 from '../game/levels/encyclopedia/BeamSplitterLevel2.json';
-// import EquationViewerLevel from '../game/levels/encyclopedia/EquationViewer.json';
-// import OperatorViewer from './OperatorViewer.vue';
-// import * as qt from 'quantum-tensors';
-=======
->>>>>>> b61391ca
 
 interface IEntryList {
 	[index: string]: IEntry;
