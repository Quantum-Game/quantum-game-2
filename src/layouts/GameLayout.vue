--- conflicted
+++ resolved
@@ -69,10 +69,6 @@
 	justify-content: center;
 }
 
-<<<<<<< HEAD
-.middle {
-	width: 65%;
-=======
 .placeholder {
 	width: 100%;
 	height: 200px;
@@ -93,6 +89,5 @@
 		background-color: rgba(179, 255, 0, 0.349);
 		height: 100px;
 	}
->>>>>>> eb160641
 }
 </style>