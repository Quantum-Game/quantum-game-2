<<<<<<< HEAD
<template></template>
=======
<template>
	<div></div>
</template>
>>>>>>> b9e352f2

<script lang="ts">
import { Vue, Component, Watch, Prop } from 'vue-property-decorator';

export default class HomePageLayout {}
</script>

<style lang="scss" scoped>
</style><|MERGE_RESOLUTION|>--- conflicted
+++ resolved
@@ -1,10 +1,6 @@
-<<<<<<< HEAD
-<template></template>
-=======
 <template>
 	<div></div>
 </template>
->>>>>>> b9e352f2
 
 <script lang="ts">
 import { Vue, Component, Watch, Prop } from 'vue-property-decorator';
