--- conflicted
+++ resolved
@@ -10,13 +10,6 @@
   padding: 0;
   box-sizing: border-box;
   overflow-x: hidden;
-  @media screen and (max-width: 800px) {
-<<<<<<< HEAD
-    overflow-y: hidden;
-=======
-   // overflow-y: hidden;
->>>>>>> 75a49197
-  }
 }
 #app {
   display: flex;
