--- conflicted
+++ resolved
@@ -6,12 +6,6 @@
 	<router-link to="/info" > <q-button  type="special"> PLAY </q-button> </router-link>
 	</br>
 	<div class="hello">
-<<<<<<< HEAD
-		<h1>{{ msg }}</h1>
-		<pre>// These do not lead anywhere yet</pre>
-		<resource goto="level/1" label="Play" />
-		<resource goto="info" label="Encyclopedia" />
-=======
 		<h1>A puzzle game with photons, superposition and quantum measurement, right in your browser. With true quantum mechanics underneath!</h1>
 		<!-- <pre>// These do not lead anywhere yet</pre>
 		<resource goto="level/0" label="Play" />
@@ -21,7 +15,6 @@
 	<div class="image">
 		<img src="@/assets/rock.svg" alt="rock">
 	</div>
->>>>>>> 5d86309b
 	</div>
 </template>
 
