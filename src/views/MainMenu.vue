--- conflicted
+++ resolved
@@ -1,6 +1,5 @@
 <template>
 	<div class="home-page-wrapper">
-<<<<<<< HEAD
 	<div class="row-full">
 		<img src="@/assets/QG_logo.svg" alt="QuantumGame">
 	</div>
@@ -8,31 +7,11 @@
 	</br>
 	<div class="hello">
 		<h1>A puzzle game with photons, superposition and quantum measurement, right in your browser. With true quantum mechanics underneath!</h1>
-		<!-- <pre>// These do not lead anywhere yet</pre>
-		<resource goto="level/0" label="Play" />
-		<resource goto="info" label="Encyclopedia" /> -->
 		<h1>Visit us on <a href="https://twitter.com/quantumgameio" target="_blank">Twitterl</a>, Facebook, Github and Medium.</h1>
 	</div>
 	<div class="image">
-		<img src="@/assets/rock.svg" alt="rock">
+		<img src="@/assets/rock.svg" alt="rock" />
 	</div>
-=======
-		<div class="row-full">
-			<img src="@/assets/QG_logo.svg" alt="QuantumGame" />
-		</div>
-		<router-link to="/info"> <q-button type="special"> PLAY </q-button> </router-link>
-		<br />
-		<div class="hello">
-			<h1>
-				A puzzle game with photons, superposition and quantum measurement, right in your browser. With true quantum
-				mechanics underneath!
-			</h1>
-			<h1>Visit us on Twitter, Facebook, Github and Medium.</h1>
-		</div>
-		<div class="image">
-			<img src="@/assets/rock.svg" alt="rock" />
-		</div>
->>>>>>> bc21e3ee
 	</div>
 </template>
 
