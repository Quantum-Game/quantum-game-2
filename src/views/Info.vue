--- conflicted
+++ resolved
@@ -2,13 +2,9 @@
 	<main-layout>
 		<div slot="left">
 			<h3 class="upper-border">ALL ELEMENTS</h3>
-<<<<<<< HEAD
 			<router-link v-for="entry in entryList" :key="entry" :to="`/info/${entry}`">
 				<div>{{ entry }}</div>
 			</router-link>
-=======
-			<router-link v-for="entry in entryList" :key="entry" :to="`/info/${entry}`">{{ entry }} </router-link>
->>>>>>> 5d86309b
 		</div>
 		<div slot="main">
 			<router-view />
