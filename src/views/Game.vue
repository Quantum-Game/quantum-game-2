--- conflicted
+++ resolved
@@ -20,30 +20,12 @@
 				</li>
 			</ul>
 			<section slot="main-middle">
-<<<<<<< HEAD
-				<Grid :cell-size="64" :grid="level.grid" />
-				<controls @step-back="showPrevious" @step-forward="showNext" />
-=======
-
 				<Grid
 					:cellSize="64"
 					:grid="level.grid"
 					:lasers="lasers"
 				/>
-
-				<!-- <div class="grid" :style="computedGridStyle">
-					<div v-for="(row, y) in level.grid.rows" :key="y" class="row">
-						<tile
-							v-for="(column, x) in level.grid.cols"
-							:key="x"
-							:cell="isTherePiece(y, x)"
-							:particles="isTherePhotons(y, x)"
-							:lasers="isThereLasers(y, x)"
-						></tile>
-					</div>
-				</div> -->
-				<controls @stepBack="showPrevious" @stepForward="showNext" />
->>>>>>> f5ba0d20
+				<controls @step-back="showPrevious" @step-forward="showNext" />
 				<p>Total frames: {{ frames.length }}</p>
 			</section>
 			<section slot="main-right">
