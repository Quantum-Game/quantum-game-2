<template>
	<div class="game">
		<game-layout>
			<h1 v-if="error" slot="header-middle" class="error">{{ error }}</h1>
			<h1 v-else slot="header-middle" class="title">
				<router-link :to="`/level/${parseInt(this.$route.params.id, 10) - 1}`">
					<q-button>+</q-button>
				</router-link>
				{{ level.name.toUpperCase() }}
				<router-link :to="`/level/${parseInt(this.$route.params.id, 10) + 1}`">
					<q-button>+</q-button>
				</router-link>
			</h1>
			<Goals slot="main-left" />
			<h3 slot="main-left" class="title">LEVELS:</h3>
			<ul slot="main-left">
				<li v-for="(stuff, i) in Array(20)" :key="i">
					<router-link class="level" :to="`/level/${i + 1}`">Level {{ i + 1 }}</router-link>
				</li>
			</ul>
			<section slot="main-middle">
				<div class="grid">
					<div v-for="(row, y) in level.grid.rows" :key="y" class="row">
						<tile
							v-for="(column, x) in level.grid.cols"
							:key="x"
							:cell="isTherePiece(y, x)"
							:particles="isTherePhotons(y, x)"
							:lasers="isThereLasers(y, x)"
						></tile>
					</div>
				</div>
				<controls>
					<q-button :style="{ margin: '10px' }" @click.native="createFrames"
						>create frames</q-button
					>
					<q-button :style="{ margin: '10px' }" @click.native="showPrevious"
						>show previous frame</q-button
					>
					<q-button :style="{ margin: '10px' }" @click.native="showNext">show next frame</q-button>
					<h3>Total frames: {{ frames.length }}</h3>
				</controls>
			</section>
			<section slot="main-right">
				<toolbox :tools="toolbox" />
				<explanation>
					<div class="description">
						<span>element: {{ activeElement }}</span>
					</div>
				</explanation>
				<your-photon :active-frame="activeFrame" />
			</section>
		</game-layout>
	</div>
</template>

<script lang="ts">
import cloneDeep from 'lodash.clonedeep';
import { Vue, Component, Watch } from 'vue-property-decorator';
import { Level, Frame, Particle } from 'quantumweasel';
import GameLayout from '../layouts/GameLayout.vue';
import { ICell, ICoord, FrameInterface, ParticleInterface } from '@/types';
import levelData from '../game/levels';
import QButton from '../components/QButton.vue';
import { Piece, Tile } from '../game';
import { Goals, Explanation, Toolbox, Controls, YourPhoton } from '../game/sections';

const emptyLevel = {
	grid: {
		cols: 0,
		rows: 0,
		cells: [
			{
				coord: {
					x: -1,
					y: -1
				},
				element: 'Void',
				rotation: 0,
				frozen: false
			}
		]
	}
};

@Component({
	components: {
		GameLayout,
		Piece,
		YourPhoton,
		Tile,
		QButton,
		Goals,
		Explanation,
		Toolbox,
		Controls
	}
})
export default class Game extends Vue {
	level = emptyLevel;
	error: string = '';
	game = {};
	activeElement = '';
	frames: FrameInterface[] = [];
	frameNumber: number = 0;
<<<<<<< HEAD
	lasers = []
=======
	toolbox = [];
>>>>>>> 517ee46d

	// LIFECYCLE
	created() {
		this.loadALevel();
		window.addEventListener('keyup', this.handleArrowPress);
	}

	beforeDestroy() {
		window.removeEventListener('keyup', this.handleArrowPress);
	}

	// LEVEL LOADING
	@Watch('$route')
	loadALevel() {
		this.error = '';
		// See if there's such level:
		const levelToLoad = levelData[this.currentLevelName];
		if (!levelToLoad) {
			this.error = 'no such level!';
			return false;
		}
		this.level = levelToLoad;
		this.getToolboxElements();
		this.setupInitFrame();
		this.createFrames();
		return true;
	}

	setupInitFrame() {
		this.frames = [];
		this.frameNumber = 0;
		const loadedLevel = Level.importLevel(this.level);
		this.lasers = loadedLevel.grid.computePaths();
		console.log("LASERS: " + this.lasers.length);

		const initFrame = new Frame(loadedLevel);
		const firstFrame: FrameInterface = initFrame.next();
		this.frames.push(firstFrame);
	}

	// FRAME CONTROL
	createFrames(number = 10) {
		for (let index = 0; index < number; index += 1) {
			const lastFrameCopy = cloneDeep(this.lastFrame);
			const nextFrame: FrameInterface = lastFrameCopy.next();
			this.frames.push(nextFrame);
		}
	}

	createNextFrame() {
		const lastFrameCopy = cloneDeep(this.lastFrame);
		const nextFrame: FrameInterface = lastFrameCopy.next();
		this.frames.push(nextFrame);
	}

	showNext() {
		const newFrameNumber = this.frameNumber + 1;
		if (newFrameNumber > this.frames.length - 1) {
			console.error("Can't access frames that are not computed yet...");
			return false;
		}
		this.frameNumber = newFrameNumber;
		return this.frameNumber;
	}

	showPrevious() {
		const newFrameNumber = this.frameNumber - 1;
		if (newFrameNumber < 0) {
			console.error("Can't access frames before simulation...");
			return false;
		}
		this.frameNumber = newFrameNumber;
		return this.frameNumber;
	}

	// EVENT HANDLERS
	onActiveElement(element: string, isDraggable: boolean) {
		this.activeElement = element;
	}

	handleArrowPress(e: { keyCode: number }) {
		console.log(e.keyCode);

		switch (e.keyCode) {
			case 37:
				this.showPrevious();
				break;
			case 39:
				this.showNext();
				break;
			default:
				break;
		}
	}

	// HELPING FUNCTIONS
	isTherePiece(y: number, x: number) {
		if (this.levelLoaded) {
			const possiblePieceArray = this.level.grid.cells.filter(
				(cell: ICell) => cell.coord.x === x && cell.coord.y === y
			);
			if (possiblePieceArray.length) {
				return possiblePieceArray[0];
			}
			return false;
		}
		return false;
	}

	isTherePhotons(y: number, x: number) {
		if (this.levelLoaded) {
			const particles = this.frames[this.frameNumber].quantum;
			return particles.filter((particle) => particle.coord.x === x && particle.coord.y === y);
		}
		return [];
	}

<<<<<<< HEAD
	isThereLasers(y: number, x: number) {
		if (this.levelLoaded) {
			return this.lasers.filter((particle: any) => particle.coord.x === x && particle.coord.y === y);
		}
		return [];
=======
	getToolboxElements() {
		this.toolbox = [];
		this.toolbox = this.level.grid.cells.filter((x) => !x.frozen);
>>>>>>> 517ee46d
	}

	// GETTERS
	get currentLevelName() {
		return `level${parseInt(this.$route.params.id, 10)}`;
	}

	get levelLoaded(): boolean {
		return this.level && this.level.grid.cols !== 0;
	}

	get particles() {
		return this.frames[this.frameNumber].quantum;
	}

	get activeFrame(): FrameInterface {
		return this.frames[this.frameNumber];
	}

	get lastFrame(): FrameInterface {
		return this.frames[this.frames.length - 1];
	}
}
</script>

<style lang="scss" scoped>
.game {
	width: 100%;
	min-height: 100vh;
}
.grid {
	width: 100%;
	max-height: 100vh;
	.row {
		display: flex;
		flex-direction: row;
		& .tile {
			// background-color: rgba(0, 98, 255, 0.294);
			//background-color: #280066;
			width: 64px;
			min-height: 64px;
			position: relative;
			display: flex;
			flex-direction: column;
			justify-content: center;
			color: white;
			font-size: 1rem;
			&:hover {
				//background-color: purple;
				color: black;
			}
			& .laser {
				background-color: red;
			}
		}
	}
}
.game {
	&.goals {
		background-color: rgba(255, 0, 85, 0.349);
		height: 600px;
		a:link,
		a:visited {
			color: white;
			font-size: 12;
			text-decoration: none;
		}
	}
}
</style><|MERGE_RESOLUTION|>--- conflicted
+++ resolved
@@ -103,11 +103,8 @@
 	activeElement = '';
 	frames: FrameInterface[] = [];
 	frameNumber: number = 0;
-<<<<<<< HEAD
 	lasers = []
-=======
 	toolbox = [];
->>>>>>> 517ee46d
 
 	// LIFECYCLE
 	created() {
@@ -225,17 +222,16 @@
 		return [];
 	}
 
-<<<<<<< HEAD
 	isThereLasers(y: number, x: number) {
 		if (this.levelLoaded) {
 			return this.lasers.filter((particle: any) => particle.coord.x === x && particle.coord.y === y);
 		}
 		return [];
-=======
+	}
+
 	getToolboxElements() {
 		this.toolbox = [];
 		this.toolbox = this.level.grid.cells.filter((x) => !x.frozen);
->>>>>>> 517ee46d
 	}
 
 	// GETTERS
