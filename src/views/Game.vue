<template>
	<div class="game">
		<game-layout>
			<h1 v-if="error" slot="header-middle" class="error">{{ error }}</h1>
			<h1 v-else slot="header-middle" class="title">
				<router-link :to="`/level/${parseInt(this.$route.params.id, 10) - 1}`">
<<<<<<< HEAD
					<q-button>Prev Level</q-button>
				</router-link>
				{{ level.name.toUpperCase() }}
				<router-link :to="`/level/${parseInt(this.$route.params.id, 10) + 1}`">
					<q-button>Next Level</q-button>
=======
					<q-button>+</q-button>
				</router-link>
				{{ level.name.toUpperCase() }}
				<router-link :to="`/level/${parseInt(this.$route.params.id, 10) + 1}`">
					<q-button>+</q-button>
>>>>>>> b0644de1
				</router-link>
			</h1>
			<Goals slot="main-left" />
			<h3 slot="main-left" class="title">LEVELS:</h3>
			<ul slot="main-left">
				<li v-for="(stuff, i) in Array(20)" :key="i">
					<router-link class="level" :to="`/level/${i + 1}`">Level {{ i + 1 }}</router-link>
				</li>
			</ul>
			<section slot="main-middle">
				<div class="grid">
					<div v-for="(row, y) in level.grid.rows" :key="y" class="row">
						<tile
							v-for="(column, x) in level.grid.cols"
							:key="x"
							:cell="isTherePiece(y, x)"
							:particles="isTherePhotons(y, x)"
						></tile>
					</div>
				</div>
				<controls>
<<<<<<< HEAD
					<q-button :style="{ margin: '10px' }" @click.native="createFrames"
						>create frames</q-button
					>
					<q-button :style="{ margin: '10px' }" @click.native="showPrevious"
						>show previous frame</q-button
					>
=======
					<q-button :style="{ margin: '10px' }" @click.native="createFrames">create frames</q-button>
					<q-button :style="{ margin: '10px' }" @click.native="showPrevious">show previous frame</q-button>
>>>>>>> b0644de1
					<q-button :style="{ margin: '10px' }" @click.native="showNext">show next frame</q-button>
					<h3>Total frames: {{ frames.length }}</h3>
				</controls>
			</section>
			<section slot="main-right">
<<<<<<< HEAD
				<toolbox />
=======
				<toolbox :tools="toolbox" />
>>>>>>> b0644de1
				<explanation>
					<div class="description">
						<span>element: {{ activeElement }}</span>
					</div>
				</explanation>
				<your-photon :active-frame="activeFrame" />
			</section>
		</game-layout>
	</div>
</template>

<script lang="ts">
import cloneDeep from 'lodash.clonedeep';
import { Vue, Component, Watch } from 'vue-property-decorator';
import { Level, Frame, Particle } from 'quantumweasel';
import GameLayout from '../layouts/GameLayout.vue';
import { ICell, ICoord, FrameInterface } from '@/types';
import levelData from '../game/levels';
import QButton from '../components/QButton.vue';
import { Piece, Tile } from '../game';
import { Goals, Explanation, Toolbox, Controls, YourPhoton } from '../game/sections';

const emptyLevel = {
	grid: {
		cols: 0,
		rows: 0,
		cells: [
			{
				coord: {
					x: -1,
					y: -1
				},
				element: 'Void',
				rotation: 0,
				frozen: false
			}
		]
	}
};

@Component({
	components: {
		GameLayout,
		Piece,
		YourPhoton,
		Tile,
		QButton,
		Goals,
		Explanation,
		Toolbox,
		Controls
	}
})
export default class Game extends Vue {
	level = emptyLevel;
	error: string = '';
	game = {};
	activeElement = '';
	frames: FrameInterface[] = [];
	frameNumber: number = 0;
	toolbox = [];

	// LIFECYCLE
	created() {
		this.loadALevel();
		window.addEventListener('keyup', this.handleArrowPress);
	}

	beforeDestroy() {
		window.removeEventListener('keyup', this.handleArrowPress);
	}

	// LEVEL LOADING
	@Watch('$route')
	loadALevel() {
		this.error = '';
		// See if there's such level:
		const levelToLoad = levelData[this.currentLevelName];
		if (!levelToLoad) {
			this.error = 'no such level!';
			return false;
		}
		this.level = levelToLoad;
<<<<<<< HEAD
=======
		this.getToolboxElements();
>>>>>>> b0644de1
		this.setupInitFrame();
		this.createFrames();
		return true;
	}

	setupInitFrame() {
		this.frames = [];
		this.frameNumber = 0;
		const levelWhatever = Level.importLevel(this.level);
		const initFrame = new Frame(levelWhatever);
		const firstFrame: FrameInterface = initFrame.next();
		this.frames.push(firstFrame);
	}

	// FRAME CONTROL
	createFrames(number = 20) {
		for (let index = 0; index < number; index += 1) {
			const lastFrameCopy = cloneDeep(this.lastFrame);
			const nextFrame: FrameInterface = lastFrameCopy.next();
			this.frames.push(nextFrame);
		}
	}

	createNextFrame() {
		const lastFrameCopy = cloneDeep(this.lastFrame);
		const nextFrame: FrameInterface = lastFrameCopy.next();
		this.frames.push(nextFrame);
	}

	showNext() {
		const newFrameNumber = this.frameNumber + 1;
		if (newFrameNumber > this.frames.length - 1) {
			console.error("Can't access frames that are not computed yet...");
			return false;
		}
		this.frameNumber = newFrameNumber;
		return this.frameNumber;
	}

	showPrevious() {
		const newFrameNumber = this.frameNumber - 1;
		if (newFrameNumber < 0) {
			console.error("Can't access frames before simulation...");
			return false;
		}
		this.frameNumber = newFrameNumber;
		return this.frameNumber;
	}

	// EVENT HANDLERS
	onActiveElement(element: string, isDraggable: boolean) {
		this.activeElement = element;
	}

	handleArrowPress(e: { keyCode: number }) {
		console.log(e.keyCode);

		switch (e.keyCode) {
			case 37:
				this.showPrevious();
				break;
			case 39:
				this.showNext();
				break;
			default:
				break;
		}
	}

	// HELPING FUNCTIONS
	isTherePiece(y: number, x: number) {
		if (this.levelLoaded) {
			const possiblePieceArray = this.level.grid.cells.filter(
				(cell: ICell) => cell.coord.x === x && cell.coord.y === y
			);
			if (possiblePieceArray.length) {
				return possiblePieceArray[0];
			}
			return false;
		}
		return false;
	}

	isTherePhotons(y: number, x: number) {
		if (this.levelLoaded) {
			const particles = this.frames[this.frameNumber].quantum;
			return particles.filter((particle) => particle.coord.x === x && particle.coord.y === y);
		}
		return [];
	}

<<<<<<< HEAD
=======
	getToolboxElements() {
		this.toolbox = [];
		this.toolbox = this.level.grid.cells.filter((x) => !x.frozen);
	}

>>>>>>> b0644de1
	// GETTERS
	get currentLevelName() {
		return `level${parseInt(this.$route.params.id, 10)}`;
	}

	get levelLoaded(): boolean {
		return this.level && this.level.grid.cols !== 0;
	}

	get particles() {
		return this.frames[this.frameNumber].quantum;
	}

	get activeFrame(): FrameInterface {
		return this.frames[this.frameNumber];
	}

	get lastFrame(): FrameInterface {
		return this.frames[this.frames.length - 1];
	}
}
</script>

<style lang="scss" scoped>
.game {
	width: 100%;
	min-height: 100vh;
}
.grid {
	width: 100%;
	max-height: 100vh;
	.row {
		display: flex;
		flex-direction: row;
		& .tile {
			// background-color: rgba(0, 98, 255, 0.294);
			//background-color: #280066;
			width: 64px;
			min-height: 64px;
			position: relative;
			display: flex;
			flex-direction: column;
			justify-content: center;
			color: white;
			font-size: 1rem;
			&:hover {
				//background-color: purple;
				color: black;
			}
		}
	}
}
.game {
	&.goals {
		background-color: rgba(255, 0, 85, 0.349);
		height: 600px;
		a:link,
		a:visited {
			color: white;
			font-size: 12;
			text-decoration: none;
		}
	}
}
</style><|MERGE_RESOLUTION|>--- conflicted
+++ resolved
@@ -4,19 +4,11 @@
 			<h1 v-if="error" slot="header-middle" class="error">{{ error }}</h1>
 			<h1 v-else slot="header-middle" class="title">
 				<router-link :to="`/level/${parseInt(this.$route.params.id, 10) - 1}`">
-<<<<<<< HEAD
-					<q-button>Prev Level</q-button>
-				</router-link>
-				{{ level.name.toUpperCase() }}
-				<router-link :to="`/level/${parseInt(this.$route.params.id, 10) + 1}`">
-					<q-button>Next Level</q-button>
-=======
 					<q-button>+</q-button>
 				</router-link>
 				{{ level.name.toUpperCase() }}
 				<router-link :to="`/level/${parseInt(this.$route.params.id, 10) + 1}`">
 					<q-button>+</q-button>
->>>>>>> b0644de1
 				</router-link>
 			</h1>
 			<Goals slot="main-left" />
@@ -38,27 +30,18 @@
 					</div>
 				</div>
 				<controls>
-<<<<<<< HEAD
 					<q-button :style="{ margin: '10px' }" @click.native="createFrames"
 						>create frames</q-button
 					>
 					<q-button :style="{ margin: '10px' }" @click.native="showPrevious"
 						>show previous frame</q-button
 					>
-=======
-					<q-button :style="{ margin: '10px' }" @click.native="createFrames">create frames</q-button>
-					<q-button :style="{ margin: '10px' }" @click.native="showPrevious">show previous frame</q-button>
->>>>>>> b0644de1
 					<q-button :style="{ margin: '10px' }" @click.native="showNext">show next frame</q-button>
 					<h3>Total frames: {{ frames.length }}</h3>
 				</controls>
 			</section>
 			<section slot="main-right">
-<<<<<<< HEAD
-				<toolbox />
-=======
 				<toolbox :tools="toolbox" />
->>>>>>> b0644de1
 				<explanation>
 					<div class="description">
 						<span>element: {{ activeElement }}</span>
@@ -142,10 +125,7 @@
 			return false;
 		}
 		this.level = levelToLoad;
-<<<<<<< HEAD
-=======
 		this.getToolboxElements();
->>>>>>> b0644de1
 		this.setupInitFrame();
 		this.createFrames();
 		return true;
@@ -237,14 +217,11 @@
 		return [];
 	}
 
-<<<<<<< HEAD
-=======
 	getToolboxElements() {
 		this.toolbox = [];
 		this.toolbox = this.level.grid.cells.filter((x) => !x.frozen);
 	}
 
->>>>>>> b0644de1
 	// GETTERS
 	get currentLevelName() {
 		return `level${parseInt(this.$route.params.id, 10)}`;
