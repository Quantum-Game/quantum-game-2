--- conflicted
+++ resolved
@@ -1,47 +1,4 @@
 <template>
-<<<<<<< HEAD
-  <div class="game">
-    <overlay :game-state="gameState" @click.native="frameNumber = 0" />
-    <game-layout>
-      <h1 v-if="error" slot="header-middle" class="error">{{ error }}</h1>
-      <h1 v-else slot="header-middle" class="title">
-        <router-link :to="`/level/${parseInt(this.$route.params.id, 10) - 1}`">
-          <img src="@/assets/prevIcon.svg" alt="Previous Level" width="32" />
-        </router-link>
-        {{ level.name.toUpperCase() }}
-        <router-link :to="`/level/${parseInt(this.$route.params.id, 10) + 1}`">
-          <img src="@/assets/nextIcon.svg" alt="Next Level" width="32" />
-        </router-link>
-      </h1>
-      <Goals slot="main-left" :percentage="70" :goals="level.goals" />
-      <h3 slot="main-left" class="title">LEVELS:</h3>
-      <ul slot="main-left">
-        <li v-for="(stuff, i) in Array(20)" :key="i">
-          <router-link class="level" :to="`/level/${i + 1}`">Level {{ i + 1 }}</router-link>
-        </li>
-      </ul>
-      <section slot="main-middle">
-        <Grid
-          :cell-size="64"
-          :grid="level.grid.exportGrid()"
-          :lasers="lasers"
-          :photons="activeFrame.quantum"
-        />
-        <controls @step-back="showPrevious" @step-forward="showNext" />
-        <p>Total frames: {{ frames.length }}</p>
-      </section>
-      <section slot="main-right">
-        <toolbox :tools="toolboxElements" />
-        <explanation>
-          <div class="description">
-            <span>element: {{ activeElement }}</span>
-          </div>
-        </explanation>
-        <your-photon :active-frame="activeFrame" />
-      </section>
-    </game-layout>
-  </div>
-=======
 	<div class="game">
 		<overlay :game-state="gameState" @click.native="frameNumber = 0" />
 		<game-layout>
@@ -63,24 +20,16 @@
 				</li>
 			</ul>
 			<section slot="main-middle">
-				<Grid :cell-size="64" :grid="level.grid" :lasers="lasers" :photons="activeFrame.quantum" />
+				<Grid
+					:cell-size="64"
+					:grid="level.grid"
+					:photons="activeFrame.quantum"
+				/>
 				<controls @step-back="showPrevious" @step-forward="showNext" />
 				<p>Total frames: {{ frames.length }}</p>
 			</section>
 			<section slot="main-right">
-				<toolbox
-					:tools="[
-						{
-							coord: {
-								x: -1,
-								y: -1
-							},
-							element: 'Detector',
-							rotation: 0,
-							frozen: false
-						}
-					]"
-				/>
+				<toolbox :tools="toolboxElements" />
 				<explanation>
 					<div class="description">
 						<span>element: {{ activeElement }}</span>
@@ -90,13 +39,12 @@
 			</section>
 		</game-layout>
 	</div>
->>>>>>> 3fed92d1
 </template>
 
 <script lang="ts">
 import cloneDeep from 'lodash.clonedeep';
 import { Vue, Component, Watch } from 'vue-property-decorator';
-import { Cell, Level, Frame, Particle, CellInterface, FrameInterface } from 'quantumweasel';
+import { Cell, Level, Frame, Particle, CellInterface, FrameInterface, LevelInterface } from 'quantumweasel';
 import GameLayout from '../layouts/GameLayout.vue';
 import { ICell, ICoord, IFrame, ParticleInterface } from '@/types';
 import levelData from '../game/levels';
@@ -105,27 +53,7 @@
 import Overlay from '../game/overlays/Overlay.vue';
 // import EventBus from '../eventbus';
 
-<<<<<<< HEAD
 const emptyLevelObj = {
-  grid: {
-    cols: 0,
-    rows: 0,
-    cells: [
-      {
-        coord: {
-          x: -1,
-          y: -1
-        },
-        element: 'Void',
-        rotation: 0,
-        frozen: false
-      }
-    ]
-	},
-	goals: [],
-	hints: []
-=======
-const emptyLevel = {
 	grid: {
 		cols: 0,
 		rows: 0,
@@ -140,141 +68,79 @@
 				frozen: false
 			}
 		]
-	}
->>>>>>> 3fed92d1
+	},
+	goals: [],
+	hints: []
 };
 
 @Component({
-  components: {
-    GameLayout,
-    YourPhoton,
-    QButton,
-    Goals,
-    Explanation,
-    Toolbox,
-    Controls,
-    Overlay,
-    Grid
-  }
+	components: {
+		GameLayout,
+		YourPhoton,
+		QButton,
+		Goals,
+		Explanation,
+		Toolbox,
+		Controls,
+		Overlay,
+		Grid
+	}
 })
 export default class Game extends Vue {
-  levelObj = emptyLevelObj;
-  level: Level = {};
-  error: string = '';
-  game = {};
-  activeElement = '';
-  frameNumber: number = 0;
-  frames: Frame[] = [];
-  goals = [];
-  lasers = [];
-  toolbox = [];
-
-<<<<<<< HEAD
-  // LIFECYCLE
-  created() {
-    this.loadALevel();
-    window.addEventListener('keyup', this.handleArrowPress);
-  }
-=======
+	levelObj: LevelInterface = emptyLevelObj;
+	level: Level = {};
+	error: string = '';
+	game = {};
+	activeElement = '';
+	frameNumber: number = 0;
+	frames: Frame[] = [];
+	goals = [];
+	lasers = [];
+	toolbox = [];
+
 	// LIFECYCLE
 	created() {
 		this.loadALevel();
 		window.addEventListener('keyup', this.handleArrowPress);
 	}
 
-	mounted() {
-		EventBus.$on('CELL_ROTATED', (cell: ICell) => {
-			console.log(cell);
-			this.updateGrid(cell);
-		});
-	}
->>>>>>> 3fed92d1
-
 	beforeDestroy() {
 		window.removeEventListener('keyup', this.handleArrowPress);
 	}
 
-<<<<<<< HEAD
-  // LEVEL LOADING
-  @Watch('$route')
-  loadALevel() {
-    this.error = '';
-    // See if there's such level:
-    const levelObjToLoad = levelData[this.currentLevelName];
-    if (!levelObjToLoad) {
-      this.error = 'no such level!';
-      return false;
-    }
-    this.levelObj = levelObjToLoad;
-    this.setupInitFrame();
-    this.createFrames();
-    return true;
-  }
-=======
 	// LEVEL LOADING
 	@Watch('$route')
 	loadALevel() {
 		this.error = '';
 		// See if there's such level:
-		const levelToLoad = levelData[this.currentLevelName];
-		if (!levelToLoad) {
+		const levelObjToLoad: LevelInterface = levelData[this.currentLevelName];
+		if (!levelObjToLoad) {
 			this.error = 'no such level!';
 			return false;
 		}
-		this.level = levelToLoad;
+		this.levelObj = levelObjToLoad;
 		this.setupInitFrame();
 		this.createFrames();
 		return true;
 	}
->>>>>>> 3fed92d1
-
-  /**
-   * Update grid from player events
-   */
-  updateGrid(objCell: ICell) {
-    const cell = Cell.importCell(objCell);
-    this.level.grid.set(cell);
-  }
-
-  setupInitFrame() {
-    this.frames = [];
-    this.frameNumber = 0;
-    this.level = Level.importLevel(this.levelObj);
-    this.goals = this.levelObj.goals;
-    this.lasers = this.level.grid.computePaths();
-
-<<<<<<< HEAD
-    const initFrame = new Frame(this.level);
-    this.frames.push(initFrame);
-  }
-
-  // FRAME CONTROL
-  // TODO: Find the correct amount of frames to compute for the simulation
-  createFrames(number = 25) {
-    for (let index = 0; index < number; index += 1) {
-      const lastFrameCopy = cloneDeep(this.lastFrame);
-      const nextFrame = lastFrameCopy.next();
-      this.frames.push(nextFrame);
-    }
-	}
-
-  get activeFrame() {
-    return this.frames[this.frameNumber];
-  }
-
-  get lastFrame() {
-    return this.frames[this.frames.length - 1];
-  }
-
-  createNextFrame() {
-    const lastFrameCopy = cloneDeep(this.lastFrame);
-    const nextFrame = lastFrameCopy.next();
-    this.frames.push(nextFrame);
-  }
-=======
-		const initFrame = new Frame(loadedLevel);
-		const firstFrame: FrameInterface = initFrame.next();
-		this.frames.push(firstFrame);
+
+	/**
+	 * Update grid from player events
+	 */
+	updateGrid(objCell: ICell) {
+		const cell = Cell.importCell(objCell);
+		this.level.grid.set(cell);
+	}
+
+	setupInitFrame() {
+		this.frames = [];
+		this.frameNumber = 0;
+		this.level = Level.importLevel(this.levelObj);
+		this.goals = this.levelObj.goals;
+		// this.lasers = this.level.grid.computePaths();
+
+		const initFrame = new Frame(this.level);
+		this.frames.push(initFrame);
 	}
 
 	// FRAME CONTROL
@@ -282,17 +148,24 @@
 	createFrames(number = 25) {
 		for (let index = 0; index < number; index += 1) {
 			const lastFrameCopy = cloneDeep(this.lastFrame);
-			const nextFrame: FrameInterface = lastFrameCopy.next();
+			const nextFrame = lastFrameCopy.next();
 			this.frames.push(nextFrame);
 		}
+	}
+
+	get activeFrame() {
+		return this.frames[this.frameNumber];
+	}
+
+	get lastFrame() {
+		return this.frames[this.frames.length - 1];
 	}
 
 	createNextFrame() {
 		const lastFrameCopy = cloneDeep(this.lastFrame);
-		const nextFrame: FrameInterface = lastFrameCopy.next();
+		const nextFrame = lastFrameCopy.next();
 		this.frames.push(nextFrame);
 	}
->>>>>>> 3fed92d1
 
 	showNext() {
 		const newFrameNumber = this.frameNumber + 1;
@@ -333,10 +206,10 @@
 		}
 	}
 
-  // GETTERS
-  get toolboxElements() {
-    return this.levelObj.grid.cells.filter((x) => !x.frozen);
-  }
+	// GETTERS
+	get toolboxElements(): CellInterface[] {
+		return this.level.grid.unfrozen.cells.map((cell: any) => cell.exportCell());
+	}
 
 	get currentLevelName() {
 		return `level${parseInt(this.$route.params.id, 10)}`;
@@ -346,15 +219,9 @@
 		return this.level && this.level.grid.cols !== 0;
 	}
 
-<<<<<<< HEAD
-  get particles(): ParticleInterface[] {
-    return this.frames[this.frameNumber].quantum;
-  }
-=======
-	get particles() {
+	get particles(): ParticleInterface[] {
 		return this.frames[this.frameNumber].quantum;
 	}
->>>>>>> 3fed92d1
 
 	get probabilitySum(): number {
 		let sum = 0;
@@ -364,29 +231,9 @@
 		return sum;
 	}
 
-<<<<<<< HEAD
-  get gameState() {
-    return this.activeFrame.gameState;
-  }
-=======
-	get activeFrame(): FrameInterface {
-		return this.frames[this.frameNumber];
-	}
-
-	get lastFrame(): FrameInterface {
-		return this.frames[this.frames.length - 1];
-	}
-
-	get computedGridStyle() {
-		return {
-			backgroundImage: `url(${gridSVG})`
-		};
-	}
-
 	get gameState() {
 		return this.activeFrame.gameState;
 	}
->>>>>>> 3fed92d1
 }
 </script>
 
