--- conflicted
+++ resolved
@@ -128,7 +128,6 @@
 	}
 })
 export default class Game extends Vue {
-<<<<<<< HEAD
 	// Level interface and instance
 	levelObj: LevelInterface = emptyLevelObj;
 	level: Level = Level.importLevel(this.levelObj);
@@ -144,28 +143,11 @@
 		this.loadALevel();
 		window.addEventListener('keyup', this.handleArrowPress);
 	}
-=======
-  // Level interface and instance
-  levelObj: LevelInterface = emptyLevelObj;
-  level: Level = Level.importLevel(this.levelObj);
-  frameNumber: number = 0;
-  frames: Frame[] = [];
-  toolbox = [];
-  error: string = '';
-  activeElement = '';
-
-  // LIFECYCLE
-  created() {
-    this.loadALevel();
-    window.addEventListener('keyup', this.handleArrowPress);
-  }
->>>>>>> e1dea033
 
 	beforeDestroy() {
 		window.removeEventListener('keyup', this.handleArrowPress);
 	}
 
-<<<<<<< HEAD
 	// LEVEL LOADING
 	@Watch('$route')
 	loadALevel() {
@@ -218,56 +200,6 @@
 		const nextFrame = lastFrameCopy.next();
 		this.frames.push(nextFrame);
 	}
-=======
-  // LEVEL LOADING
-  @Watch('$route')
-  loadALevel() {
-    this.error = '';
-    // See if there's such level:
-    const levelObjToLoad: LevelInterface = levelData[this.currentLevelName];
-    if (!levelObjToLoad) {
-      this.error = 'no such level!';
-      return false;
-    }
-    this.levelObj = levelObjToLoad;
-    this.level = Level.importLevel(levelObjToLoad);
-    this.setupInitFrame();
-    this.createFrames();
-    return true;
-  }
-
-  setupInitFrame() {
-    this.frames = [];
-    this.frameNumber = 0;
-    this.level = Level.importLevel(this.levelObj);
-    const initFrame = new Frame(this.level);
-    this.frames.push(initFrame);
-  }
-
-  // FRAME CONTROL
-  // TODO: Find the correct amount of frames to compute for the simulation
-  createFrames(number = 25) {
-    for (let index = 0; index < number; index += 1) {
-      const lastFrameCopy = cloneDeep(this.lastFrame);
-      const nextFrame = lastFrameCopy.next();
-      this.frames.push(nextFrame);
-    }
-  }
-
-  get activeFrame() {
-    return this.frames[this.frameNumber];
-  }
-
-  get lastFrame() {
-    return this.frames[this.frames.length - 1];
-  }
-
-  createNextFrame() {
-    const lastFrameCopy = cloneDeep(this.lastFrame);
-    const nextFrame = lastFrameCopy.next();
-    this.frames.push(nextFrame);
-  }
->>>>>>> e1dea033
 
 	showNext() {
 		const newFrameNumber = this.frameNumber + 1;
@@ -290,21 +222,12 @@
 	}
 
 	// EVENT HANDLERS
-<<<<<<< HEAD
 	onActiveCell(cell: Cell, isDraggable: boolean) {
 		this.activeCell = cell;
 	}
 
 	handleArrowPress(e: { keyCode: number }): void {
 		// console.debug(e.keyCode);
-=======
-	onActiveElement(element: string, isDraggable: boolean) {
-		this.activeElement = element;
-	}
-
-	handleArrowPress(e: { keyCode: number }): void {
-		// console.log(e.keyCode);
->>>>>>> e1dea033
 		switch (e.keyCode) {
 			case 37:
 				this.showPrevious();
@@ -317,17 +240,10 @@
 		}
 	}
 
-<<<<<<< HEAD
 	// GETTERS
 	get toolboxElements(): CellInterface[] {
 		return this.level.grid.unfrozen.cells.map((cell: any) => cell.exportCell());
 	}
-=======
-  // GETTERS
-  get toolboxElements(): CellInterface[] {
-    return this.level.grid.unfrozen.cells.map((cell: any) => cell.exportCell());
-  }
->>>>>>> e1dea033
 
 	get currentLevelName() {
 		return `level${parseInt(this.$route.params.id, 10)}`;
@@ -337,15 +253,10 @@
 		return this.level && this.level.grid.cols !== 0;
 	}
 
-<<<<<<< HEAD
+
 	get particles(): Particle[] {
 		return this.frames[this.frameNumber].quantum;
 	}
-=======
-  get particles(): Particle[] {
-    return this.frames[this.frameNumber].quantum;
-  }
->>>>>>> e1dea033
 
 	get probabilitySum(): number {
 		let sum = 0;
@@ -355,7 +266,6 @@
 		return sum;
 	}
 
-<<<<<<< HEAD
 	get gameState() {
 		return this.activeFrame.gameState;
 	}
@@ -367,15 +277,7 @@
 	get hints() {
 		return this.levelObj.hints;
 	}
-=======
-  get gameState() {
-    return this.activeFrame.gameState;
-  }
-
-  get nextLevel() {
-    return `/level/${parseInt(this.$route.params.id, 10) + 1}`;
-  }
->>>>>>> e1dea033
+
 }
 </script>
 
