<template>
	<div class="game">
		<victory v-if="isVictorius" @click.native="showPrevious"/>
		<game-layout>
			<h1 v-if="error" slot="header-middle" class="error">{{ error }}</h1>
			<h1 v-else slot="header-middle" class="title">
				<router-link :to="`/level/${parseInt(this.$route.params.id, 10) - 1}`">
					<img src="@/assets/prevIcon.svg" alt="Previous Level" width="32" />
				</router-link>
				{{ level.name.toUpperCase() }}
				<router-link :to="`/level/${parseInt(this.$route.params.id, 10) + 1}`">
					<img src="@/assets/nextIcon.svg" alt="Next Level" width="32" />
				</router-link>
			</h1>
			<Goals slot="main-left" :percentage="70" />
			<h3 slot="main-left" class="title">LEVELS:</h3>
			<ul slot="main-left">
				<li v-for="(stuff, i) in Array(20)" :key="i">
					<router-link class="level" :to="`/level/${i + 1}`">Level {{ i + 1 }}</router-link>
				</li>
			</ul>
			<section slot="main-middle">
				<div class="grid" :style="computedGridStyle">
					<div v-for="(row, y) in level.grid.rows" :key="y" class="row">
						<tile
							v-for="(column, x) in level.grid.cols"
							:key="x"
							:cell="isTherePiece(y, x)"
							:particles="isTherePhotons(y, x)"
							:lasers="isThereLasers(y, x)"
						></tile>
					</div>
				</div>
				<controls @stepBack="showPrevious" @stepForward="showNext" />
				<p>Total frames: {{ frames.length }}</p>
			</section>
			<section slot="main-right">
				<toolbox :tools="toolboxElements" />
				<explanation>
					<div class="description">
						<span>element: {{ activeElement }}</span>
					</div>
				</explanation>
				<your-photon :active-frame="activeFrame" />
			</section>
		</game-layout>
	</div>
</template>

<script lang="ts">
import cloneDeep from 'lodash.clonedeep';
import { Vue, Component, Watch } from 'vue-property-decorator';
import { Level, Frame, Particle } from 'quantumweasel';
import GameLayout from '../layouts/GameLayout.vue';
import { ICell, ICoord, FrameInterface, ParticleInterface } from '@/types';
import levelData from '../game/levels';
import QButton from '../components/QButton.vue';
import { Piece, Tile } from '../game';
import { Goals, Explanation, Toolbox, Controls, YourPhoton } from '../game/sections';
import gridSVG from '../assets/board_dots.svg';
import Victory from '../game/overlays/Victory.vue';

const emptyLevel = {
	grid: {
		cols: 0,
		rows: 0,
		cells: [
			{
				coord: {
					x: -1,
					y: -1
				},
				element: 'Void',
				rotation: 0,
				frozen: false
			}
		]
	}
};

@Component({
	components: {
		GameLayout,
		Piece,
		YourPhoton,
		Tile,
		QButton,
		Goals,
		Explanation,
		Toolbox,
		Controls,
		Victory
	}
})

export default class Game extends Vue {
	level = emptyLevel;
	error: string = '';
	game = {};
	activeElement = '';
	frames: FrameInterface[] = [];
	frameNumber: number = 0;
	lasers = [];
	toolbox = [];

	// LIFECYCLE
	created() {
		this.loadALevel();
		window.addEventListener('keyup', this.handleArrowPress);
	}

	beforeDestroy() {
		window.removeEventListener('keyup', this.handleArrowPress);
	}

	// LEVEL LOADING
	@Watch('$route')
	loadALevel() {
		this.error = '';
		// See if there's such level:
		const levelToLoad = levelData[this.currentLevelName];
		if (!levelToLoad) {
			this.error = 'no such level!';
			return false;
		}
		this.level = levelToLoad;
		this.setupInitFrame();
		this.createFrames();
		return true;
	}

	setupInitFrame() {
		this.frames = [];
		this.frameNumber = 0;
		const loadedLevel = Level.importLevel(this.level);
		this.lasers = loadedLevel.grid.computePaths();
		console.log(`LASERS: ${this.lasers.length}`);

		const initFrame = new Frame(loadedLevel);
		const firstFrame: FrameInterface = initFrame.next();
		this.frames.push(firstFrame);
	}

	// FRAME CONTROL
	// TODO: Find the correct amount of frames to compute for the simulation
	createFrames(number = 20) {
		for (let index = 0; index < number; index += 1) {
			const lastFrameCopy = cloneDeep(this.lastFrame);
			const nextFrame: FrameInterface = lastFrameCopy.next();
			this.frames.push(nextFrame);
		}
	}

	createNextFrame() {
		const lastFrameCopy = cloneDeep(this.lastFrame);
		const nextFrame: FrameInterface = lastFrameCopy.next();
		this.frames.push(nextFrame);
	}

	showNext() {
		const newFrameNumber = this.frameNumber + 1;
		if (newFrameNumber > this.frames.length - 1) {
			console.error("Can't access frames that are not computed yet...");
			return false;
		}
		this.frameNumber = newFrameNumber;
		return this.frameNumber;
	}

	showPrevious() {
		const newFrameNumber = this.frameNumber - 1;
		if (newFrameNumber < 0) {
			console.error("Can't access frames before simulation...");
			return false;
		}
		this.frameNumber = newFrameNumber;
		return this.frameNumber;
	}

	// EVENT HANDLERS
	onActiveElement(element: string, isDraggable: boolean) {
		this.activeElement = element;
	}

	handleArrowPress(e: { keyCode: number }) {
		console.log(e.keyCode);

		switch (e.keyCode) {
			case 37:
				this.showPrevious();
				break;
			case 39:
				this.showNext();
				break;
			default:
				break;
		}
	}

	// HELPING FUNCTIONS
	isTherePiece(y: number, x: number) {
		if (this.levelLoaded) {
			const possiblePieceArray = this.level.grid.cells.filter(
				(cell: ICell) => cell.coord.x === x && cell.coord.y === y
			);
			if (possiblePieceArray.length) {
				return possiblePieceArray[0];
			}
			return false;
		}
		return false;
	}

	isTherePhotons(y: number, x: number) {
		if (this.levelLoaded) {
			const particles = this.frames[this.frameNumber].quantum;
			return particles.filter((particle) => particle.coord.x === x && particle.coord.y === y);
		}
		return [];
	}

	isThereLasers(y: number, x: number) {
		if (this.levelLoaded) {
			return this.lasers.filter(
				(particle: any) => particle.coord.x === x && particle.coord.y === y
			);
		}
		return [];
	}

	// GETTERS
	get toolboxElements() {
		return this.level.grid.cells.filter((x) => !x.frozen);
	}

	get currentLevelName() {
		return `level${parseInt(this.$route.params.id, 10)}`;
	}

	get levelLoaded(): boolean {
		return this.level && this.level.grid.cols !== 0;
	}

	get particles() {
		return this.frames[this.frameNumber].quantum;
	}

	get activeFrame(): FrameInterface {
		return this.frames[this.frameNumber];
	}

	get lastFrame(): FrameInterface {
		return this.frames[this.frames.length - 1];
	}

	get computedGridStyle() {
		return {
			backgroundImage: `url(${gridSVG})`
		};
	}

	get isVictorius() {
		return this.activeFrame.gameState === 'Victory';
	}
}
</script>

<style lang="scss" scoped>
h1 {
	//color:crimson;
	display: flex;
	flex-direction: row;
	justify-content: space-between;
}
.title {
	margin-bottom: 30;
	margin-top: 0;
}

.game {
	width: 100%;
	min-height: 100vh;
}
.grid {
	width: 100%;
	max-height: 100vh;
	display: flex;
	flex-direction: column;
	align-items: center;
	.row {
		display: flex;
		flex-direction: row;
		& .tile {
			// background-color: rgba(0, 98, 255, 0.294);
			//background-color: #280066;
			width: 64px;
			min-height: 64px;
			position: relative;
			display: flex;
			flex-direction: column;
			justify-content: center;
			color: white;
			font-size: 1rem;
			margin: none;
			&:hover {
				//background-color: purple;
				color: black;
			}
			// & .laser {
			// 	//background-color: red;
			// }
		}
	}
}
.game {
<<<<<<< HEAD
  &.goals {
    //background-color: rgba(255, 0, 85, 0.349);
    height: 600px;
    a:link,
    a:visited {
      color: white;
      font-size: 12;
      text-decoration: none;
    }
  }
=======
	&.goals {
		//background-color: rgba(255, 0, 85, 0.349);
		height: 600px;
		a:link,
		a:visited {
			color: white;
			font-size: 12;
			text-decoration: none;
		}
	}
>>>>>>> e55d12ef
}
</style><|MERGE_RESOLUTION|>--- conflicted
+++ resolved
@@ -1,6 +1,6 @@
 <template>
 	<div class="game">
-		<victory v-if="isVictorius" @click.native="showPrevious"/>
+		<victory v-if="isVictorius" @click.native="showPrevious" />
 		<game-layout>
 			<h1 v-if="error" slot="header-middle" class="error">{{ error }}</h1>
 			<h1 v-else slot="header-middle" class="title">
@@ -92,7 +92,6 @@
 		Victory
 	}
 })
-
 export default class Game extends Vue {
 	level = emptyLevel;
 	error: string = '';
@@ -313,18 +312,6 @@
 	}
 }
 .game {
-<<<<<<< HEAD
-  &.goals {
-    //background-color: rgba(255, 0, 85, 0.349);
-    height: 600px;
-    a:link,
-    a:visited {
-      color: white;
-      font-size: 12;
-      text-decoration: none;
-    }
-  }
-=======
 	&.goals {
 		//background-color: rgba(255, 0, 85, 0.349);
 		height: 600px;
@@ -335,6 +322,5 @@
 			text-decoration: none;
 		}
 	}
->>>>>>> e55d12ef
 }
 </style>