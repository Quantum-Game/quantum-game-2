<template>
	<div class="game">
		<!-- OVERLAY -->
		<overlay :game-state="gameState" @click.native="frameNumber = 0" />

		<!-- GENERAL LAYOUT -->
		<game-layout>
			<!-- HEADER-MIDDLE -->
			<h1 v-if="error" slot="header-middle" class="error">{{ error }}</h1>
			<h1 v-else slot="header-middle" class="title">
				<router-link :to="`/level/${parseInt(this.$route.params.id, 10) - 1}`">
					<img src="@/assets/prevIcon.svg" alt="Previous Level" width="32" />
				</router-link>
				{{ level.name.toUpperCase() }}
				<router-link :to="`/level/${parseInt(this.$route.params.id, 10) + 1}`">
					<img src="@/assets/nextIcon.svg" alt="Next Level" width="32" />
				</router-link>
			</h1>

			<!-- MAIN-LEFT -->
			<Goals slot="main-left" :percentage="70" :goals="level.goals" />
			<h3 slot="main-left" class="title">LEVELS:</h3>
			<ul slot="main-left">
				<li v-for="(stuff, i) in Array(20)" :key="i">
					<router-link class="level" :to="`/level/${i + 1}`">Level {{ i + 1 }}</router-link>
				</li>
			</ul>

			<!-- MAIN-MIDDLE -->
			<section slot="main-middle">
<<<<<<< HEAD
				<QGrid :grid="level.grid" :photons="activeFrame.quantum" />
=======
				<q-grid :grid="level.grid" :photons="activeFrame.quantum" />
>>>>>>> a73b870c
				<controls @step-back="showPrevious" @step-forward="showNext" />
				<p>Total frames: {{ frames.length }}</p>
			</section>

			<!-- MAIN-RIGHT -->
			<section slot="main-right">
				<toolbox
					:tools="[
						{
							coord: {
								x: -1,
								y: -1
							},
							element: 'Detector',
							rotation: 0,
							frozen: false
						}
					]"
				/>
				<explanation>
					<div class="description">
						<span>element: {{ activeElement }}</span>
					</div>
				</explanation>
				<your-photon :active-frame="activeFrame" />
			</section>
		</game-layout>
	</div>
</template>

<script lang="ts">
import cloneDeep from 'lodash.clonedeep';
import { Vue, Component, Watch } from 'vue-property-decorator';
import {
	Level,
	Frame,
	Particle,
	CellInterface,
	FrameInterface,
	LevelInterface,
	ParticleInterface,
	GoalInterface
} from 'quantumweasel';
import { Goals, Explanation, Toolbox, Controls, YourPhoton, QGrid } from '../game/sections';
import GameLayout from '../layouts/GameLayout.vue';
import levelData from '../game/levels';
import QButton from '../components/QButton.vue';
import Overlay from '../game/overlays/Overlay.vue';
// import EventBus from '../eventbus';

const emptyLevelObj = {
	id: 0,
	name: "default",
	group: "default",
	description: "default level",
  grid: {
    cols: 2,
    rows: 2,
    cells: [
      {
        coord: {
          x: 1,
          y: 1
        },
        element: 'Void',
        rotation: 0,
        frozen: false
      }
    ]
  },
  goals: [],
  hints: []
};

@Component({
  components: {
    GameLayout,
    YourPhoton,
    QButton,
    Goals,
    Explanation,
    Toolbox,
    Controls,
    Overlay,
    QGrid
  }
})
export default class Game extends Vue {
	// Level interface and instance
	levelObj: LevelInterface = emptyLevelObj;
  level: Level = Level.importLevel(this.levelObj);
  frameNumber: number = 0;
  frames: Frame[] = [];
  // goals: GoalInterface[] = [];
  // lasers = [];
  toolbox = [];
  error: string = '';
  activeElement = '';

	// LIFECYCLE
	created() {
		this.loadALevel();
		window.addEventListener('keyup', this.handleArrowPress);
	}

	beforeDestroy() {
		window.removeEventListener('keyup', this.handleArrowPress);
	}

  // LEVEL LOADING
  @Watch('$route')
  loadALevel() {
    this.error = '';
    // See if there's such level:
    const levelObjToLoad: LevelInterface = levelData[this.currentLevelName];
    if (!levelObjToLoad) {
      this.error = 'no such level!';
      return false;
    }
		this.levelObj = levelObjToLoad;
		this.level = Level.importLevel(levelObjToLoad);
    this.setupInitFrame();
    this.createFrames();
    return true;
  }

	/**
	 * Update grid from player events
	 */
	updateGrid(objCell: CellInterface) {
		const cell = Cell.importCell(objCell);
		this.level.grid.set(cell);
	}

  setupInitFrame() {
    this.frames = [];
    this.frameNumber = 0;
    this.level = Level.importLevel(this.levelObj);
    const initFrame = new Frame(this.level);
    this.frames.push(initFrame);
  }

	// FRAME CONTROL
	// TODO: Find the correct amount of frames to compute for the simulation
	createFrames(number = 25) {
		for (let index = 0; index < number; index += 1) {
			const lastFrameCopy = cloneDeep(this.lastFrame);
			const nextFrame = lastFrameCopy.next();
			this.frames.push(nextFrame);
		}
	}

	get activeFrame() {
		return this.frames[this.frameNumber];
	}

	get lastFrame() {
		return this.frames[this.frames.length - 1];
	}

	createNextFrame() {
		const lastFrameCopy = cloneDeep(this.lastFrame);
		const nextFrame = lastFrameCopy.next();
		this.frames.push(nextFrame);
	}

	showNext() {
		const newFrameNumber = this.frameNumber + 1;
		if (newFrameNumber > this.frames.length - 1) {
			console.error("Can't access frames that are not computed yet...");
			return false;
		}
		this.frameNumber = newFrameNumber;
		return this.frameNumber;
	}

	showPrevious() {
		const newFrameNumber = this.frameNumber - 1;
		if (newFrameNumber < 0) {
			console.error("Can't access frames before simulation...");
			return false;
		}
		this.frameNumber = newFrameNumber;
		return this.frameNumber;
	}

	// EVENT HANDLERS
	onActiveElement(element: string, isDraggable: boolean) {
		this.activeElement = element;
	}

	handleArrowPress(e: { keyCode: number }): void {
		// console.log(e.keyCode);
		switch (e.keyCode) {
			case 37:
				this.showPrevious();
				break;
			case 39:
				this.showNext();
				break;
			default:
				break;
		}
	}

	// GETTERS
	get toolboxElements(): CellInterface[] {
		return this.level.grid.unfrozen.cells.map((cell: any) => cell.exportCell());
	}

	get currentLevelName() {
		return `level${parseInt(this.$route.params.id, 10)}`;
	}

	get levelLoaded(): boolean {
		return this.level && this.level.grid.cols !== 0;
	}

	get particles(): Particle[] {
		return this.frames[this.frameNumber].quantum;
	}

	get probabilitySum(): number {
		let sum = 0;
		this.frames[this.frameNumber].quantum.forEach((particle: any) => {
			sum += particle.intensity;
		});
		return sum;
	}

	get gameState() {
		return this.activeFrame.gameState;
	}
}
</script>

<style lang="scss" scoped>
h1 {
	//color:crimson;
	display: flex;
	flex-direction: row;
	justify-content: space-between;
}
.title {
	margin-bottom: 30;
	margin-top: 0;
}

.game {
	width: 100%;
	min-height: 100vh;
}
.grid {
	width: 100%;
	max-height: 100vh;
	display: flex;
	flex-direction: column;
	align-items: center;
	.row {
		display: flex;
		flex-direction: row;
		& .tile {
			width: 64px;
			min-height: 64px;
			position: relative;
			display: flex;
			flex-direction: column;
			justify-content: center;
			color: white;
			font-size: 1rem;
			margin: none;
			&:hover {
				color: black;
			}
		}
	}
}
.game {
	&.goals {
		height: 600px;
		a:link,
		a:visited {
			color: white;
			font-size: 12;
			text-decoration: none;
		}
	}
}
</style><|MERGE_RESOLUTION|>--- conflicted
+++ resolved
@@ -28,11 +28,7 @@
 
 			<!-- MAIN-MIDDLE -->
 			<section slot="main-middle">
-<<<<<<< HEAD
 				<QGrid :grid="level.grid" :photons="activeFrame.quantum" />
-=======
-				<q-grid :grid="level.grid" :photons="activeFrame.quantum" />
->>>>>>> a73b870c
 				<controls @step-back="showPrevious" @step-forward="showNext" />
 				<p>Total frames: {{ frames.length }}</p>
 			</section>
