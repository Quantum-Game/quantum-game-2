<template>
<<<<<<< HEAD
	<div class="game">
		<overlay :game-state="gameState" @click.native="frameNumber = 0" />
		<game-layout>
			<h1 v-if="error" slot="header-middle" class="error">{{ error }}</h1>
			<h1 v-else slot="header-middle" class="title">
				<router-link :to="`/level/${parseInt(this.$route.params.id, 10) - 1}`">
					<img src="@/assets/prevIcon.svg" alt="Previous Level" width="32" />
				</router-link>
				{{ level.name.toUpperCase() }}
				<router-link :to="`/level/${parseInt(this.$route.params.id, 10) + 1}`">
					<img src="@/assets/nextIcon.svg" alt="Next Level" width="32" />
				</router-link>
			</h1>
			<Goals slot="main-left" :percentage="67.5" />
			<h3 slot="main-left" class="title">LEVELS:</h3>
			<ul slot="main-left">
				<li v-for="(stuff, i) in Array(20)" :key="i">
					<router-link class="level" :to="`/level/${i + 1}`">Level {{ i + 1 }}</router-link>
				</li>
			</ul>
			<section slot="main-middle">
				<Grid :cellSize="64" :grid="level.grid" :lasers="lasers" :photons="activeFrame.quantum" />
				<controls @step-back="showPrevious" @step-forward="showNext" />
				<p>Total frames: {{ frames.length }}</p>
			</section>
			<section slot="main-right">
				<toolbox :tools="toolboxElements" />
				<explanation>
					<div class="description">
						<span>element: {{ activeElement }}</span>
					</div>
				</explanation>
				<your-photon :active-frame="activeFrame" />
			</section>
		</game-layout>
	</div>
=======
  <div class="game">
    <!-- OVERLAY -->
    <overlay :game-state="gameState" @click.native="frameNumber = 0">
      <router-link :to="nextLevel">
        <q-button>NEXT LEVEL</q-button>
      </router-link>
    </overlay>

    <!-- GENERAL LAYOUT -->
    <game-layout>
      <!-- HEADER-MIDDLE -->
      <h1 v-if="error" slot="header-middle" class="error">{{ error }}</h1>
      <h1 v-else slot="header-middle" class="title">
        <router-link :to="`/level/${parseInt(this.$route.params.id, 10) - 1}`">
          <img src="@/assets/prevIcon.svg" alt="Previous Level" width="32" />
        </router-link>
        {{ level.name.toUpperCase() }}
        <router-link :to="`/level/${parseInt(this.$route.params.id, 10) + 1}`">
          <img src="@/assets/nextIcon.svg" alt="Next Level" width="32" />
        </router-link>
      </h1>

      <!-- MAIN-LEFT -->
      <Goals
        slot="main-left"
        :percentage="70"
        :goals="activeFrame.level.goals"
        :particles="activeFrame.quantum"
      />

      <h3 slot="main-left" class="title">LEVELS:</h3>
      <ul slot="main-left">
        <li v-for="(stuff, i) in Array(20)" :key="i">
          <router-link class="levelLink" :to="`/level/${i + 1}`">Level {{ i + 1 }}</router-link>
        </li>
      </ul>

      <!-- MAIN-MIDDLE -->
      <section slot="main-middle">
        <q-grid :grid="level.grid" :photons="activeFrame.quantum" />
        <controls
          @step-back="showPrevious"
          @step-forward="showNext"
          :activeFrame="activeFrame"
          :totalFrames="frames.length"
        />
      </section>

      <!-- MAIN-RIGHT -->
      <section slot="main-right">
        <toolbox
          :tools="[
						{
							coord: {
								x: -1,
								y: -1
							},
							element: 'Detector',
							rotation: 0,
							frozen: false
						}
					]"
        />
        <explanation>
          <div class="description">
            <span>element: {{ activeElement }}</span>
          </div>
        </explanation>
        <your-photon :active-frame="activeFrame" />
      </section>
    </game-layout>
  </div>
>>>>>>> 62896a85
</template>

<script lang="ts">
import cloneDeep from 'lodash.clonedeep';
import { Vue, Component, Watch } from 'vue-property-decorator';
import {
  Level,
  Frame,
  Particle,
  CellInterface,
  FrameInterface,
  LevelInterface,
  ParticleInterface,
  GoalInterface
} from 'quantumweasel';
import { Goals, Explanation, Toolbox, Controls, YourPhoton, QGrid } from '../game/sections';
import GameLayout from '../layouts/GameLayout.vue';
import levelData from '../game/levels';
import QButton from '../components/QButton.vue';
import Overlay from '../game/overlays/Overlay.vue';
// import EventBus from '../eventbus';

<<<<<<< HEAD
const emptyLevel = {
	grid: {
		cols: 0,
		rows: 0,
		cells: [
			{
				coord: {
					x: -1,
					y: -1
				},
				element: 'Void',
				rotation: 0,
				frozen: false
			}
		]
	}
=======
const emptyLevelObj = {
  id: 0,
  name: 'default',
  group: 'default',
  description: 'default level',
  grid: {
    cols: 2,
    rows: 2,
    cells: [
      {
        coord: {
          x: 1,
          y: 1
        },
        element: 'Void',
        rotation: 0,
        frozen: false
      }
    ]
  },
  goals: [],
  hints: []
>>>>>>> 62896a85
};

@Component({
  components: {
    GameLayout,
    YourPhoton,
    QButton,
    Goals,
    Explanation,
    Toolbox,
    Controls,
    Overlay,
    QGrid
  }
})
export default class Game extends Vue {
  // Level interface and instance
  levelObj: LevelInterface = emptyLevelObj;
  level: Level = Level.importLevel(this.levelObj);
  frameNumber: number = 0;
  frames: Frame[] = [];
  toolbox = [];
  error: string = '';
  activeElement = '';

<<<<<<< HEAD
	// LIFECYCLE
	created() {
		this.loadALevel();
		window.addEventListener('keyup', this.handleArrowPress);
	}

	mounted() {
		EventBus.$on('CELL_ROTATED', (cell: ICell) => {
			console.log(cell);
			this.updateGrid(cell);
		});
	}
=======
  // LIFECYCLE
  created() {
    this.loadALevel();
    window.addEventListener('keyup', this.handleArrowPress);
  }
>>>>>>> 62896a85

	beforeDestroy() {
		window.removeEventListener('keyup', this.handleArrowPress);
	}

<<<<<<< HEAD
	// LEVEL LOADING
	@Watch('$route')
	loadALevel() {
		this.error = '';
		// See if there's such level:
		const levelToLoad = levelData[this.currentLevelName];
		if (!levelToLoad) {
			this.error = 'no such level!';
			return false;
		}
		this.level = levelToLoad;
		this.setupInitFrame();
		this.createFrames();
		return true;
	}

	/**
	 * Update grid from player events
	 */
	updateGrid(objCell: ICell) {
		// const cell = Cell.importCell(objCell)
		// this.level.grid.set(cell)
	}

	setupInitFrame() {
		this.frames = [];
		this.frameNumber = 0;
		const loadedLevel = Level.importLevel(this.level);
		this.lasers = loadedLevel.grid.computePaths();
		this.goals = loadedLevel.goals;
		console.log(`LASERS: ${this.lasers.length}`);

		const initFrame = new Frame(loadedLevel);
		const firstFrame: FrameInterface = initFrame.next();
		this.frames.push(firstFrame);
	}

	// FRAME CONTROL
	// TODO: Find the correct amount of frames to compute for the simulation
	createFrames(number = 25) {
		for (let index = 0; index < number; index += 1) {
			const lastFrameCopy = cloneDeep(this.lastFrame);
			const nextFrame: FrameInterface = lastFrameCopy.next();
			this.frames.push(nextFrame);
		}
	}

	createNextFrame() {
		const lastFrameCopy = cloneDeep(this.lastFrame);
		const nextFrame: FrameInterface = lastFrameCopy.next();
		this.frames.push(nextFrame);
	}
=======
  // LEVEL LOADING
  @Watch('$route')
  loadALevel() {
    this.error = '';
    // See if there's such level:
    const levelObjToLoad: LevelInterface = levelData[this.currentLevelName];
    if (!levelObjToLoad) {
      this.error = 'no such level!';
      return false;
    }
    this.levelObj = levelObjToLoad;
    this.level = Level.importLevel(levelObjToLoad);
    this.setupInitFrame();
    this.createFrames();
    return true;
  }

  setupInitFrame() {
    this.frames = [];
    this.frameNumber = 0;
    this.level = Level.importLevel(this.levelObj);
    const initFrame = new Frame(this.level);
    this.frames.push(initFrame);
  }

  // FRAME CONTROL
  // TODO: Find the correct amount of frames to compute for the simulation
  createFrames(number = 25) {
    for (let index = 0; index < number; index += 1) {
      const lastFrameCopy = cloneDeep(this.lastFrame);
      const nextFrame = lastFrameCopy.next();
      this.frames.push(nextFrame);
    }
  }

  get activeFrame() {
    return this.frames[this.frameNumber];
  }

  get lastFrame() {
    return this.frames[this.frames.length - 1];
  }

  createNextFrame() {
    const lastFrameCopy = cloneDeep(this.lastFrame);
    const nextFrame = lastFrameCopy.next();
    this.frames.push(nextFrame);
  }
>>>>>>> 62896a85

	showNext() {
		const newFrameNumber = this.frameNumber + 1;
		if (newFrameNumber > this.frames.length - 1) {
			console.error("Can't access frames that are not computed yet...");
			return false;
		}
		this.frameNumber = newFrameNumber;
		return this.frameNumber;
	}

	showPrevious() {
		const newFrameNumber = this.frameNumber - 1;
		if (newFrameNumber < 0) {
			console.error("Can't access frames before simulation...");
			return false;
		}
		this.frameNumber = newFrameNumber;
		return this.frameNumber;
	}

	// EVENT HANDLERS
	onActiveElement(element: string, isDraggable: boolean) {
		this.activeElement = element;
	}

	handleArrowPress(e: { keyCode: number }): void {
		// console.log(e.keyCode);
		switch (e.keyCode) {
			case 37:
				this.showPrevious();
				break;
			case 39:
				this.showNext();
				break;
			default:
				break;
		}
	}

  // GETTERS
  get toolboxElements(): CellInterface[] {
    return this.level.grid.unfrozen.cells.map((cell: any) => cell.exportCell());
  }

	get currentLevelName() {
		return `level${parseInt(this.$route.params.id, 10)}`;
	}

	get levelLoaded(): boolean {
		return this.level && this.level.grid.cols !== 0;
	}

<<<<<<< HEAD
	get particles() {
		return this.frames[this.frameNumber].quantum;
	}
=======
  get particles(): Particle[] {
    return this.frames[this.frameNumber].quantum;
  }
>>>>>>> 62896a85

	get probabilitySum(): number {
		let sum = 0;
		this.frames[this.frameNumber].quantum.forEach((particle: any) => {
			sum += particle.intensity;
		});
		return sum;
	}

<<<<<<< HEAD
	get activeFrame(): FrameInterface {
		return this.frames[this.frameNumber];
	}

	get lastFrame(): FrameInterface {
		return this.frames[this.frames.length - 1];
	}

	get computedGridStyle() {
		return {
			backgroundImage: `url(${gridSVG})`
		};
	}

	get gameState() {
		return this.activeFrame.gameState;
	}
=======
  get gameState() {
    return this.activeFrame.gameState;
  }

  get nextLevel() {
    return `/level/${parseInt(this.$route.params.id, 10) + 1}`;
  }
>>>>>>> 62896a85
}
</script>

<style lang="scss" scoped>
h1 {
	//color:crimson;
	display: flex;
	flex-direction: row;
	justify-content: space-between;
}
.title {
	margin-bottom: 30;
	margin-top: 0;
}

.game {
	width: 100%;
	min-height: 100vh;
}
.grid {
	width: 100%;
	max-height: 100vh;
	display: flex;
	flex-direction: column;
	align-items: center;
	.row {
		display: flex;
		flex-direction: row;
		& .tile {
			width: 64px;
			min-height: 64px;
			position: relative;
			display: flex;
			flex-direction: column;
			justify-content: center;
			color: white;
			font-size: 1rem;
			margin: none;
			&:hover {
				color: black;
			}
		}
	}
}
.game {
	&.goals {
		height: 600px;
		a:link,
		a:visited {
			color: white;
			font-size: 12;
			text-decoration: none;
		}
	}
}
.levelLink {
	text-decoration: none;
}
</style><|MERGE_RESOLUTION|>--- conflicted
+++ resolved
@@ -1,42 +1,4 @@
 <template>
-<<<<<<< HEAD
-	<div class="game">
-		<overlay :game-state="gameState" @click.native="frameNumber = 0" />
-		<game-layout>
-			<h1 v-if="error" slot="header-middle" class="error">{{ error }}</h1>
-			<h1 v-else slot="header-middle" class="title">
-				<router-link :to="`/level/${parseInt(this.$route.params.id, 10) - 1}`">
-					<img src="@/assets/prevIcon.svg" alt="Previous Level" width="32" />
-				</router-link>
-				{{ level.name.toUpperCase() }}
-				<router-link :to="`/level/${parseInt(this.$route.params.id, 10) + 1}`">
-					<img src="@/assets/nextIcon.svg" alt="Next Level" width="32" />
-				</router-link>
-			</h1>
-			<Goals slot="main-left" :percentage="67.5" />
-			<h3 slot="main-left" class="title">LEVELS:</h3>
-			<ul slot="main-left">
-				<li v-for="(stuff, i) in Array(20)" :key="i">
-					<router-link class="level" :to="`/level/${i + 1}`">Level {{ i + 1 }}</router-link>
-				</li>
-			</ul>
-			<section slot="main-middle">
-				<Grid :cellSize="64" :grid="level.grid" :lasers="lasers" :photons="activeFrame.quantum" />
-				<controls @step-back="showPrevious" @step-forward="showNext" />
-				<p>Total frames: {{ frames.length }}</p>
-			</section>
-			<section slot="main-right">
-				<toolbox :tools="toolboxElements" />
-				<explanation>
-					<div class="description">
-						<span>element: {{ activeElement }}</span>
-					</div>
-				</explanation>
-				<your-photon :active-frame="activeFrame" />
-			</section>
-		</game-layout>
-	</div>
-=======
   <div class="game">
     <!-- OVERLAY -->
     <overlay :game-state="gameState" @click.native="frameNumber = 0">
@@ -109,7 +71,6 @@
       </section>
     </game-layout>
   </div>
->>>>>>> 62896a85
 </template>
 
 <script lang="ts">
@@ -132,24 +93,6 @@
 import Overlay from '../game/overlays/Overlay.vue';
 // import EventBus from '../eventbus';
 
-<<<<<<< HEAD
-const emptyLevel = {
-	grid: {
-		cols: 0,
-		rows: 0,
-		cells: [
-			{
-				coord: {
-					x: -1,
-					y: -1
-				},
-				element: 'Void',
-				rotation: 0,
-				frozen: false
-			}
-		]
-	}
-=======
 const emptyLevelObj = {
   id: 0,
   name: 'default',
@@ -172,7 +115,6 @@
   },
   goals: [],
   hints: []
->>>>>>> 62896a85
 };
 
 @Component({
@@ -198,85 +140,16 @@
   error: string = '';
   activeElement = '';
 
-<<<<<<< HEAD
-	// LIFECYCLE
-	created() {
-		this.loadALevel();
-		window.addEventListener('keyup', this.handleArrowPress);
-	}
-
-	mounted() {
-		EventBus.$on('CELL_ROTATED', (cell: ICell) => {
-			console.log(cell);
-			this.updateGrid(cell);
-		});
-	}
-=======
   // LIFECYCLE
   created() {
     this.loadALevel();
     window.addEventListener('keyup', this.handleArrowPress);
   }
->>>>>>> 62896a85
 
 	beforeDestroy() {
 		window.removeEventListener('keyup', this.handleArrowPress);
 	}
 
-<<<<<<< HEAD
-	// LEVEL LOADING
-	@Watch('$route')
-	loadALevel() {
-		this.error = '';
-		// See if there's such level:
-		const levelToLoad = levelData[this.currentLevelName];
-		if (!levelToLoad) {
-			this.error = 'no such level!';
-			return false;
-		}
-		this.level = levelToLoad;
-		this.setupInitFrame();
-		this.createFrames();
-		return true;
-	}
-
-	/**
-	 * Update grid from player events
-	 */
-	updateGrid(objCell: ICell) {
-		// const cell = Cell.importCell(objCell)
-		// this.level.grid.set(cell)
-	}
-
-	setupInitFrame() {
-		this.frames = [];
-		this.frameNumber = 0;
-		const loadedLevel = Level.importLevel(this.level);
-		this.lasers = loadedLevel.grid.computePaths();
-		this.goals = loadedLevel.goals;
-		console.log(`LASERS: ${this.lasers.length}`);
-
-		const initFrame = new Frame(loadedLevel);
-		const firstFrame: FrameInterface = initFrame.next();
-		this.frames.push(firstFrame);
-	}
-
-	// FRAME CONTROL
-	// TODO: Find the correct amount of frames to compute for the simulation
-	createFrames(number = 25) {
-		for (let index = 0; index < number; index += 1) {
-			const lastFrameCopy = cloneDeep(this.lastFrame);
-			const nextFrame: FrameInterface = lastFrameCopy.next();
-			this.frames.push(nextFrame);
-		}
-	}
-
-	createNextFrame() {
-		const lastFrameCopy = cloneDeep(this.lastFrame);
-		const nextFrame: FrameInterface = lastFrameCopy.next();
-		this.frames.push(nextFrame);
-	}
-=======
   // LEVEL LOADING
   @Watch('$route')
   loadALevel() {
@@ -325,7 +198,6 @@
     const nextFrame = lastFrameCopy.next();
     this.frames.push(nextFrame);
   }
->>>>>>> 62896a85
 
 	showNext() {
 		const newFrameNumber = this.frameNumber + 1;
@@ -379,15 +251,9 @@
 		return this.level && this.level.grid.cols !== 0;
 	}
 
-<<<<<<< HEAD
-	get particles() {
-		return this.frames[this.frameNumber].quantum;
-	}
-=======
   get particles(): Particle[] {
     return this.frames[this.frameNumber].quantum;
   }
->>>>>>> 62896a85
 
 	get probabilitySum(): number {
 		let sum = 0;
@@ -397,25 +263,6 @@
 		return sum;
 	}
 
-<<<<<<< HEAD
-	get activeFrame(): FrameInterface {
-		return this.frames[this.frameNumber];
-	}
-
-	get lastFrame(): FrameInterface {
-		return this.frames[this.frames.length - 1];
-	}
-
-	get computedGridStyle() {
-		return {
-			backgroundImage: `url(${gridSVG})`
-		};
-	}
-
-	get gameState() {
-		return this.activeFrame.gameState;
-	}
-=======
   get gameState() {
     return this.activeFrame.gameState;
   }
@@ -423,7 +270,6 @@
   get nextLevel() {
     return `/level/${parseInt(this.$route.params.id, 10) + 1}`;
   }
->>>>>>> 62896a85
 }
 </script>
 
