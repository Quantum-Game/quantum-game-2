--- conflicted
+++ resolved
@@ -1,12 +1,8 @@
 <template>
 	<section class="entry-section">
-<<<<<<< HEAD
-		<h2 :class="{ 'entry-title': true, active: isOpen }" @click="handleTitleClick">{{ section.title.toUpperCase() }}</h2>
-=======
 		<h2 :class="{ 'entry-title': true, active: isOpen }" @click="handleTitleClick">
 			{{ section.title.toUpperCase() }}
 		</h2>
->>>>>>> 7af99e7e
 		<div ref="contentWrapper" class="content-wrapper" :style="style">
 			<div class="content" v-html="section.content" />
 			<img v-for="image in section.pics" :key="image" :src="imageUrl(image)" />
