--- conflicted
+++ resolved
@@ -2,11 +2,7 @@
   <div v-if="particles.length > 0" ref="wrapper" class="simulation-steps-display-wrapper">
     <div class="hoveredPhotons">
       <h3>Active photons</h3>
-<<<<<<< HEAD
-      <div v-for="(particle, index) in particles" :key="index">
-=======
       <div v-for="(particle, index) in hoveredParticles" :key="index">
->>>>>>> ce0eebe2
         <app-photon
           :particle="particle"
           :width="width"
