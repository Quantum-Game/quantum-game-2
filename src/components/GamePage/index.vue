--- conflicted
+++ resolved
@@ -495,19 +495,11 @@
 }
 .title {
   margin-bottom: 30;
-<<<<<<< HEAD
-  margin-top: 0;
-  @media screen and (max-width: 1000px) {
-    a img {
-      width: 7vw !important;
-    }    
-=======
   margin-top: 5px;
   @media screen and (max-width: 1000px) {
     a img {
       width: 6vw !important;
     }
->>>>>>> d096990a
   }
   .groupTitle {
     font-size: 14px;
