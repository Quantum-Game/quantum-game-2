<template>
  <div ref="goals" class="goals-wrapper">
    <!-- DONUT -->
    <vc-donut
      class="chart"
      background="#210235"
      foreground="inherit"
      unit="px"
      :size="148"
      :thickness="5"
      :total="100"
      :sections="sections"
      :start-angle="0"
    >
      <!-- INNER DONUT -->
      <div :class="computeProbabilityClass">
        <div class="inner-circle">{{ tweenedPercent.toFixed(2) }}%</div>
        <div>PROBABILITY</div>
      </div>
    </vc-donut>
<<<<<<< HEAD
    <div class="temp">
      <div class="mobile_progressBar">
        <div class="mobile_progressBarFill" :style="{width: (totalGoalPercentage + '%')}"></div>
      </div>
      <div>Goal: {{ totalGoalPercentage }} %</div>
=======

    <!-- GOAL PERCENTAGE -->
    <div class="goalPercentage">
      <div>Goal: {{ gameState.totalGoal }} %</div>
>>>>>>> ed3c45ca
    </div>

    <!-- GOALS -->
    <div v-if="gameState.goals.length > 0" :class="computeGoalClass">
      <span
        v-for="(goal, index) in gameState.goalsHit.length"
        :key="'detectorh' + index"
        class="hit"
      >
        <img src="@/assets/graphics/icons/detectorFull.svg" width="30" />
      </span>
      <span v-for="(goal, index) in gameState.goalsUnhit" :key="'detectoru' + index" class="unhit">
        <img src="@/assets/graphics/icons/detectorEmpty.svg" width="30" />
      </span>
      <div>
        <span>
          <b>DETECTORS</b>
        </span>
      </div>
    </div>

    <!-- MINES -->
    <div v-if="gameState.mines.length > 0" :class="computeSafeClass">
      <span v-for="(mine, index) in gameState.minesHit.length" :key="'mineh' + index" class="hit">
        <img src="@/assets/graphics/icons/mineFull.svg" width="34" />
      </span>
      <span v-for="(mine, index) in gameState.minesUnhit" :key="'mineu' + index" class="unhit">
        <img src="@/assets/graphics/icons/mineEmpty.svg" width="34" />
      </span>
      <div>
        <span v-if="gameState.safeFlag" class="success">
          <b>SAFE</b>
        </span>
        <span v-else class="defeat">
          <b>DANGER!</b>
        </span>
      </div>
    </div>
  </div>
</template>

<script lang="ts">
import { Vue, Component, Prop, Watch } from 'vue-property-decorator';
import { State, Getter, Mutation } from 'vuex-class';
import { Tween, update as updateTween } from 'es6-tween';
import { GameStateEnum } from '@/engine/interfaces';
import Cell from '@/engine/Cell';
import Goal from '@/engine/Goal';
import GameState from '@/engine/GameState';
import AppCell from '@/components/Board/AppCell.vue';
import Game from '@/components/GamePage/index.vue';

@Component({
  components: {
    AppCell
  }
})
export default class GameGoals extends Vue {
  @Prop() readonly gameState!: GameState;
  @Prop() readonly percentage!: number;
  tweenedPercent: number = this.gameState.totalAbsorption;
  width = 100;

  /**
   * Compute success or failure class from the gameState flags
   */
  get computeProbabilityClass(): string {
    return this.gameState.probabilityFlag ? 'success' : 'defeat';
  }
  get computeGoalClass(): string[] {
    return [this.gameState.goalFlag ? 'success' : 'defeat', 'bottom-icons'];
  }
  get computeSafeClass(): string[] {
    return [this.gameState.safeFlag ? 'success' : 'defeat', 'bottom-icons'];
  }

  /**
   * Computes donut slices
   * @returns list of slices with colors
   */
  get sections(): { value: number; color: string }[] {
    return [
      { value: 100 - this.tweenedPercent, color: '#210235' },
      { value: this.tweenedPercent, color: '#5D00D5' }
    ];
  }

  /**
   * Create the donut animation tween
   * @param time tween time
   */
  animateTween(time: number): void {
    const id = requestAnimationFrame(this.animateTween);
    const result = updateTween(time);
    if (!result) cancelAnimationFrame(id);
  }

  /**
   * Animate donut increase / decrease on gameState change
   */
  @Watch('percentage')
  onPercentChanged(val: number, oldVal: number): void {
    new Tween({ value: oldVal })
      .to({ value: val }, 500)
      .on('update', ({ value }: { value: number }) => {
        this.tweenedPercent = value;
      })
      .start();
    requestAnimationFrame(this.animateTween);
  }
}
</script>

<style lang="scss" scoped>
.goals-wrapper {
  padding-top: 10px;
  padding-bottom: 20px;
  width: 100%;
  display: flex;
  flex-direction: column;
  @media screen and (max-width: 1000px) {
    flex-direction: row;
    justify-content: space-evenly;
    align-items: center;
    margin-top: 0;
    padding-top: 0;
    padding-bottom: 0;
    margin-bottom: 5px;
  }
  & .upper-icons {
    display: flex;
    flex-direction: row;
    justify-content: space-between;
    margin-bottom: 2rem;
  }
  & .bottom-icons {
    line-height: 150%;
    padding: 10px;
    @media screen and (max-width: 1000px) {
      line-height: 75%;
      div {
        display: none;
      }
      img {
        width: 4vw !important;
      }
    }
  }
  & .chart {
    margin-bottom: 1rem;
    position: relative;

    & div.inner-circle {
      font-size: 2rem;
    }

    &::after {
      content: '';
      position: absolute;
      width: 155px;
      height: 155px;
      border: 1px solid rgba(255, 255, 255, 0.8);
      border-radius: 50%;
    }
  }

  & .btn-fake {
    border: 1px solid;
    width: 50%;
    margin: 0 auto 50px;
    padding: 10px;
    cursor: pointer;
  }
}
.detection {
  width: 100%;
  max-height: 64px;
  .counter {
    fill: white;
    stroke: white;
    text-anchor: middle;
  }
}
.goalPercentage {
  font-size: 0.8rem;
  margin-bottom: 2rem;
  position: relative;
  @media screen and (max-width: 1000px) {
    margin-bottom: 0;
    div:last-child {
      text-shadow: 1px 1px 1px black;
      z-index: 2;
      position: relative;
      top: 0;
      left: 0;
    }
    .mobile_progressBar {
      position: absolute;
      width: 110%;
      height: 14px;
      border: 1px solid limegreen;
      border-radius: 4px;
      top: 0;
      left: -5%;
      z-index: 1;

    }
    .mobile_progressBarFill {
      position: absolute;
      width: 0%;
      height: 14px;
      background-color: limegreen;
      border-radius: 4px;
      top: 0;
      left: 0;
      transition: width 1s ease-in-out;
      z-index: 1;
    }
  }
}
.defeat {
  color: white;
  opacity: 0.9;
  @media screen and (max-width: 1000px) {
    b {
      font-size: calc(8px + 4 * ((100vw - 320px) / 680));
    }
  }
}
.success {
  color: white;
  @media screen and (max-width: 1000px) {
    b {
      font-size: calc(8px + 4 * ((100vw - 320px) / 680));
    }
  }
}

.cdc-container {
  @media screen and (max-width: 1000px) {
    display: none;
  }
}

.results_simple {
  display: none;
  @media screen and (max-width: 1000px) {
    display: flex;
    align-items: center;
  }
}
</style><|MERGE_RESOLUTION|>--- conflicted
+++ resolved
@@ -18,18 +18,13 @@
         <div>PROBABILITY</div>
       </div>
     </vc-donut>
-<<<<<<< HEAD
-    <div class="temp">
-      <div class="mobile_progressBar">
-        <div class="mobile_progressBarFill" :style="{width: (totalGoalPercentage + '%')}"></div>
-      </div>
-      <div>Goal: {{ totalGoalPercentage }} %</div>
-=======
 
     <!-- GOAL PERCENTAGE -->
     <div class="goalPercentage">
+      <div class="mobile_progressBar">
+        <div class="mobile_progressBarFill" :style="{width: (gameState.totalGoal + '%')}"></div>
+      </div>
       <div>Goal: {{ gameState.totalGoal }} %</div>
->>>>>>> ed3c45ca
     </div>
 
     <!-- GOALS -->
