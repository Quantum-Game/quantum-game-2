--- conflicted
+++ resolved
@@ -13,18 +13,7 @@
       :start-angle="0"
     >
       <!-- PROBABILITY -->
-<<<<<<< HEAD
       <div :class="gameStateClass">
-=======
-      <div v-if="percentage >= totalGoalPercentage" class="success">
-        <div class="inner-circle">{{ tweenedPercent.toFixed(2) }}%</div>
-        <div>PROBABILITY</div>
-        <div class="temp">
-          <div>Max: {{ totalGoalPercentage }} %</div>
-        </div>
-      </div>
-      <div v-else class="defeat">
->>>>>>> ce0eebe2
         <div class="inner-circle">{{ tweenedPercent.toFixed(2) }}%</div>
         <div>PROBABILITY</div>
         <div class="temp">
