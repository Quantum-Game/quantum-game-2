<template>
  <div class="game-layout">
    <!-- games header: menu and level name -->
    <header>
      <div class="left">
        <app-menu />
      </div>
      <div class="middle">
        <slot name="header-middle"></slot>
      </div>
      <div class="right">
        <slot name="header-right"></slot>
      </div>
    </header>

    <!-- games main: goals, board, toolbox and explanations -->
    <main>
      <aside class="left">
        <slot name="main-left"></slot>
      </aside>
      <article class="middle">
        <slot name="main-middle"></slot>
      </article>
      <aside class="right">
        <slot name="main-right"></slot>
      </aside>
    </main>
  </div>
</template>

<script lang="ts">
import { Vue, Component, Prop, Watch } from 'vue-property-decorator';
import AppMenu from '@/components/AppMenu.vue';

@Component({
  components: {
    AppMenu
  }
})
export default class GameLayout extends Vue {}
</script>

<style lang="scss" scoped>
.game-layout {
  width: 1400px;
  min-height: 100vh;
  flex-direction: column;
  color: white;
  width: 100%;
  align-items: center;
  -webkit-user-select: none; /* Safari 3.1+ */
  -moz-user-select: none; /* Firefox 2+ */
  -ms-user-select: none; /* IE 10+ */
  user-select: none;
  @media screen and (min-width: 1300px) {
<<<<<<< HEAD
    display: flex;
=======
    display:flex;
>>>>>>> 75a49197
  }
}
.middle {
  padding: 20px;
  align-content: center;
  justify-content: center;
  width: 60%;
  box-sizing: border-box;
  @media screen and (max-width: 1000px) {
    width: 100%;
    padding: 0;
  }
}
.left,
.right {
  box-sizing: border-box;
  height: auto;
  width: 17%;
  padding: 20px;
  min-width: 232px;

  @media screen and (max-width: 1000px) {
    width: 100%;
    padding: 0 20px;
  }
}

.right {
  z-index: 2;
}

header {
  //width: 1400px;
  display: flex;
  flex-direction: row;
  justify-content: space-between;
  padding: none;
  @media screen and (min-width: 1001px) {
    .title a {
      margin: 0 20px;
    }
  }
  @media screen and (max-width: 1000px) {
    flex-direction: column;
    width: 100%;
    padding-top: 20px;
    h1 {
      font-size: 1em;
      display: flex;
      align-items: center;
      margin-bottom: 0;
    }
    .left {
      display: flex;
      justify-content: flex-start;
      align-items: center;
      min-height: 41px;
    }
  }
}

main {
  max-width: 1400px;
  display: flex;
  flex-direction: row;
  justify-content: center;
}

footer {
  width: 100%;
  max-width: 1400px;
  display: flex;
  flex-direction: row;
  justify-content: center;
  padding: 1rem;
  opacity: 0.2;
}

main {
  @media screen and (max-width: 1000px) {
    flex-direction: column;
    padding: 0 20px;
  }
}

.placeholder {
  width: 100%;
  height: 200px;
  & h3 {
    margin: 0;
  }
  &.explanation {
    border-top: 1px solid white;
    //background-color: rgba(0, 225, 255, 0.349);
  }
  &.toolbox {
    border-top: 1px solid white;
    //background-color: rgba(255, 187, 0, 0.349);
  }
  &.goals {
    border-top: 1px solid white;
    //background-color: rgba(255, 0, 85, 0.349);
    height: 400px;
  }
  &.controls {
    //background-color: rgba(179, 255, 0, 0.349);
    border-top: 1px solid white;
    height: 100px;
  }
}
</style><|MERGE_RESOLUTION|>--- conflicted
+++ resolved
@@ -53,11 +53,7 @@
   -ms-user-select: none; /* IE 10+ */
   user-select: none;
   @media screen and (min-width: 1300px) {
-<<<<<<< HEAD
-    display: flex;
-=======
     display:flex;
->>>>>>> 75a49197
   }
 }
 .middle {
