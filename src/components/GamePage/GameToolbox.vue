--- conflicted
+++ resolved
@@ -1,13 +1,10 @@
 <template>
-<<<<<<< HEAD
-  <div class="toolbox" :cell="cell" @mouseup="handleCellDrop(toolbox.uniqueCellList[0])">
-    <svg v-for="(cell, index) in toolbox.uniqueCellList" :key="index" class="tool">
-=======
-  <div class="toolbox">
+  <div class="toolbox" :cell="cell">
     <svg v-for="(cell, index) in toolbox.uniqueCellList" :key="index" class="tool" 
     :viewBox="viewBox"
-    preserveAspectRatio="xMidYMid meet">
->>>>>>> 75a49197
+    preserveAspectRatio="xMidYMid meet"
+    @mouseup="handleCellDrop(toolbox.uniqueCellList[0])"
+    >
       <g :class="computedClass(cell)">
         <app-cell
           :cell="cell"
@@ -16,11 +13,7 @@
           @updateCell="updateCell"
           @mouseover.native="handleMouseEnter(cell)"
         />
-<<<<<<< HEAD
-        <text class="counter" x="50%" y="85">
-=======
         <text class="counter" :x="counterX" y="80">
->>>>>>> 75a49197
           {{ toolbox.getCount(cell.element.name) }}
           ({{ toolbox.getCountOriginal(cell.element.name) }})
         </text>
@@ -106,13 +99,10 @@
   // min-height: 300px;
   @media screen and (max-width: 1000px) {
     justify-content: space-evenly;
-<<<<<<< HEAD
-=======
     &::after {
       content: '';
       flex-grow: 99999999;
     }
->>>>>>> 75a49197
   }
   .tool {
     width: 30%;
@@ -121,11 +111,6 @@
     height: 90px;
     @media screen and (max-width: 1000px) {
       width: 64px;
-<<<<<<< HEAD
-      margin-right: 5px;
-      height: 90px;
-      margin: -30px 0;
-=======
       //margin-right: 5px;
       height: 90px;
       padding: 0;
@@ -136,7 +121,6 @@
       flex-grow: 1;
       flex-basis: 20%;
       //4margin: -30px 0;
->>>>>>> 75a49197
     }
     .counter {
       transform-origin: 50% 100%;
