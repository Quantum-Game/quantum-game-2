<template>
<<<<<<< HEAD
  <div ref="wrapper" class="simulation-frame-kets" :class="{ ketHidden: ketHidden }">
    <span class="hidebutton" @click="toggleKets"
      >{{ ketHidden ? 'EXPAND' : 'COLLAPSE' }} SIMULATION INFO</span
    >
    <div class="temp">Ket (old): {{ frame.photons.ketString() }}</div>
=======
  <div ref="wrapper" class="simulation-frame-kets">
    <!-- <div class="temp">Ket (old): {{ frame.photons.ketString() }}</div> -->
>>>>>>> 51628b99
    <!-- VIEWR -->
    <div class="quantum-state-viewer">
      <span
        v-for="(ketComponent, index) in ketComponents"
        :key="`ket-component-${index}`"
        class="ket-component"
      >
        <span class="ket-component2">
          + {{ renderComplex(ketComponent.amplitude) }}
          <!-- <svg height="16" width="16">
            <circle cx="8" cy="8" r="8" fill="red" />
          </svg> -->
        </span>
        <span
          v-for="(particleCoord, pIndex) in ketComponent.particleCoords"
          :key="`ket-component-${pIndex}`"
          class="ket-component3"
        >
          | {{ particleCoord.x }},{{ particleCoord.y }}
          <span class="ket-coord">
            {{ renderDir(particleCoord.dir) }}
            {{ renderPol(particleCoord.pol) }}
          </span>
          ⟩
        </span>
      </span>
    </div>
    <!-- VIEWR -->
    <div v-if="absorptions.length > 0" class="controls">
      Absorptions:
      <span
        v-for="(absorption, index) in absorptions"
        :key="`absorption-${index}`"
        class="absorption"
      >
        {{ toPercent(absorption.probability) }}% in {{ elementName(absorption.x, absorption.y) }} at
        ({{ absorption.x }}, {{ absorption.y }})
      </span>
    </div>
    <div class="controls">
      <span v-if="polar" class="smallBtn">
        <span @click="polar = !polar">Show cartesian</span>
      </span>
      <span v-else class="smallBtn">
        <span @click="polar = !polar">Show polar</span>
      </span>
    </div>
  </div>
</template>

<script lang="ts">
import { Vue, Component, Watch, Prop } from 'vue-property-decorator';
import { Complex } from 'quantum-tensors';
import { CellInterface, CoordInterface } from '@/engine/interfaces';
import Particle from '@/engine/Particle';
import Grid from '@/engine/Grid';
import AppPhoton from '@/components/AppPhoton.vue';
import AppButton from '@/components/AppButton.vue';
import QuantumFrame from '@/engine/QuantumFrame';

@Component({
  components: {
    AppPhoton,
    AppButton
  }
})
export default class GameKet extends Vue {
  data() {
    return {
      ketHidden: true
    };
  }

  @Prop() readonly frame!: QuantumFrame;
  @Prop() readonly grid!: Grid;

  polar = false;

  toggleKets(): void {
    this.$data.ketHidden = !this.$data.ketHidden;
  }

  toPercent(x: number, precision = 1): string {
    return (100 * x).toFixed(precision);
  }

  elementName(x: number, y: number): string {
    return this.grid.cellFromXY(x, y).element.name;
  }

  renderComplex(z: Complex, precision = 2) {
    if (this.polar) {
      return `${z.r.toFixed(precision)} exp(i${z.phi.toFixed(precision)})`;
    }
    return `(${z.re.toFixed(precision)} + i${z.im.toFixed(precision)})`;
  }

  renderDir(dir: number) {
    return ['⤑', '⇡', '⇠', '⇣'][dir];
    // or return ["⟷", "↕︎"][pol];
  }

  renderPol(pol: number) {
    return ['H', 'V'][pol];
    // or return ["⟷", "↕︎"][pol];
  }

  get absorptions() {
    return this.frame.absorptions;
  }

  get ketComponents() {
    return this.frame.ketComponents;
  }
}
</script>

<style lang="scss" scoped>
.temp {
  font-size: 0.6rem;
  color: gray;
  padding: 10px;
}
.controls {
  //font-size: 0.8rem;
  color: #9229ed;
}
.simulation-frame-kets {
  padding-top: 10px;
  border-top: 1px solid white;
  width: 100%;
  display: block;
  text-align: center;
  height: 150px;
  transition: height 0.5s;
  overflow: hidden;
  @media screen and (max-width: 1000px) {
    border: none;
  }
}
.quantum-state-viewer {
  padding: 10px;
}

.ket-component {
  padding: 8px 2px 8px 2px;
  background-color: #17013a;
  margin: 5px;
  line-height: 1.4rem;
  display: inline-block;
}
.ket-component2 {
  background-color: #2e006a;
  color: #0080ff;
  padding: 2px;
  margin: 5px;
}
.ket-component3 {
  background-color: #2e006a;
  color: white;
  padding: 2px;
  margin: 5px;
}
.ket-coord {
  color: #ff0055;
}

.step {
  font-size: 0.8rem;
  line-height: 150%;
}
.smallBtn {
  background-color: inherit;
  margin-top: 5px;
  //border: dotted 1px purple;
  color: grey;
  padding: 5px 15px;
  text-align: center;
  text-decoration: none;
  display: inline-block;
  font-size: 12px;
}
h3 {
  font-size: 1rem;
}

.hidebutton {
  display: none;
  cursor: pointer;
  font-weight: bold;
  @media screen and (max-width: 1000px) {
    display: block;
  }
}

.ketHidden {
  @media screen and (max-width: 1000px) {
    height: 30px;
  }
}
</style><|MERGE_RESOLUTION|>--- conflicted
+++ resolved
@@ -1,14 +1,9 @@
 <template>
-<<<<<<< HEAD
   <div ref="wrapper" class="simulation-frame-kets" :class="{ ketHidden: ketHidden }">
     <span class="hidebutton" @click="toggleKets"
       >{{ ketHidden ? 'EXPAND' : 'COLLAPSE' }} SIMULATION INFO</span
     >
     <div class="temp">Ket (old): {{ frame.photons.ketString() }}</div>
-=======
-  <div ref="wrapper" class="simulation-frame-kets">
-    <!-- <div class="temp">Ket (old): {{ frame.photons.ketString() }}</div> -->
->>>>>>> 51628b99
     <!-- VIEWR -->
     <div class="quantum-state-viewer">
       <span
