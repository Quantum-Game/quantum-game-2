<template>
  <div ref="wrapper" class="simulation-frame-kets" :class="{ ketHidden: ketHidden }">
    <span class="hidebutton" @click="toggleKets"
      >{{ ketHidden ? 'EXPAND' : 'COLLAPSE' }} SIMULATION INFO</span
    >
    <!-- VIEWR -->
    <div class="quantum-state-viewer">
      <span
        v-for="(ketComponent, index) in ketComponents"
        :key="`ket-component-${index}`"
        class="ket-component"
      >
        <span v-if="selectedStyle === 'polar'" class="ket-complex">
          {{ renderComplexPolar(ketComponent.amplitude) }}
        </span>
        <span v-if="selectedStyle === 'cartesian'" class="ket-complex">
          {{ renderComplexCartesian(ketComponent.amplitude) }}
        </span>
        <svg v-if="selectedStyle === 'color-disk'" height="16" width="16" class="ket-disk">
          <circle
            cx="8"
            cy="8"
            :r="diskScale(ketComponent.amplitude.r)"
            :fill="complexToColor(ketComponent.amplitude)"
          />
        </svg>
        <span
          v-for="(particleCoord, pIndex) in ketComponent.particleCoords"
          :key="`ket-component-${pIndex}`"
          class="ket-coord"
        >
          | {{ particleCoord.x }},{{ particleCoord.y }}
          <span class="ket-dir">
            {{ renderDir(particleCoord.dir) }}
          </span>
          <span class="ket-pol">
            {{ renderPol(particleCoord.pol) }}
          </span>
          ⟩
        </span>
      </span>
      <div v-if="showLegend" class="legend">
        <span v-if="selectedStyle === 'color-disk'">
          <span class="legend-coord-xy"> x,y coordinates</span>
          <span class="legend-dir">direction</span>
          <span class="legend-pol">polarization</span>
        </span>
        <span v-else>
          <span class="legend-complex">amplitude (complex number)</span>
          <span class="legend-coord-xy"> x,y coordinates</span>
          <span class="legend-dir">direction</span>
          <span class="legend-pol">polarization</span>
        </span>
      </div>
      <div v-if="absorptions.length > 0" class="controls">
        ABSORPTIONS:
        <span
          v-for="(absorption, index) in absorptions"
          :key="`absorption-${index}`"
          class="absorption"
        >
          {{ toPercent(absorption.probability) }}% in
          {{ elementName(absorption.x, absorption.y) }} at ({{ absorption.x }}, {{ absorption.y }})
        </span>
      </div>
    </div>
    <div class="btn-group">
      <span v-for="(style, index) in styles" :key="`style-${index}`" @click="selectedStyle = style">
        <button :class="{ selected: style === selectedStyle }">{{ style }}</button>
      </span>
    </div>
  </div>
</template>

<script lang="ts">
import { Vue, Component, Watch, Prop } from 'vue-property-decorator';
import { Complex } from 'quantum-tensors';
import { CellInterface, CoordInterface } from '@/engine/interfaces';
import Particle from '@/engine/Particle';
import Grid from '@/engine/Grid';
import AppPhoton from '@/components/AppPhoton.vue';
import AppButton from '@/components/AppButton.vue';
import QuantumFrame from '@/engine/QuantumFrame';

const TAU = 2 * Math.PI;

/**
 * Stolen from https://stackoverflow.com/questions/36721830/convert-hsl-to-rgb-and-hex
 * Alternatively: d3.hsl
 */
function hslToHex(hParam: number, sParam: number, lParam: number) {
  let h = hParam;
  let s = sParam;
  let l = lParam;
  h /= 360;
  s /= 100;
  l /= 100;
  let r;
  let g;
  let b;
  if (s === 0) {
    r = l;
    g = l;
    b = l; // achromatic
  } else {
    const hue2rgb = (pParam: number, qParam: number, tParam: number) => {
      const p = pParam;
      const q = qParam;
      let t = tParam;
      if (t < 0) t += 1;
      if (t > 1) t -= 1;
      if (t < 1 / 6) return p + (q - p) * 6 * t;
      if (t < 1 / 2) return q;
      if (t < 2 / 3) return p + (q - p) * (2 / 3 - t) * 6;
      return p;
    };
    const q = l < 0.5 ? l * (1 + s) : l + s - l * s;
    const p = 2 * l - q;
    r = hue2rgb(p, q, h + 1 / 3);
    g = hue2rgb(p, q, h);
    b = hue2rgb(p, q, h - 1 / 3);
  }
  const toHex = (x: number) => {
    const hex = Math.round(x * 255).toString(16);
    return hex.length === 1 ? `0${hex}` : hex;
  };
  return `#${toHex(r)}${toHex(g)}${toHex(b)}`;
}

@Component({
  components: {
    AppPhoton,
    AppButton
  }
})
export default class GameKet extends Vue {
  data() {
    return {
      ketHidden: true
    };
  }

  @Prop() readonly frame!: QuantumFrame;
  @Prop() readonly grid!: Grid;
  @Prop({ default: true }) readonly showLegend!: boolean;

  styles = ['polar', 'cartesian', 'color-disk'];
  selectedStyle = 'polar';

  toggleKets(): void {
    this.$data.ketHidden = !this.$data.ketHidden;
  }

  toPercent(x: number, precision = 1): string {
    return (100 * x).toFixed(precision);
  }

  elementName(x: number, y: number): string {
    return x === -1 && y === -1 ? 'OutOfBoard' : this.grid.cellFromXY(x, y).element.name;
  }

  renderComplexPolar(z: Complex, precision = 2) {
    return `${z.r.toFixed(precision)} exp(i${z.phi.toFixed(precision)})`;
  }

  renderComplexCartesian(z: Complex, precision = 2) {
    return `(${z.re.toFixed(precision)} + i${z.im.toFixed(precision)})`;
  }

  diskScale(r: number): number {
    return 8 * r;
  }

  complexToColor(z: Complex): string {
    const angleInDegrees = ((z.arg() * 360) / TAU + 360) % 360;
    return hslToHex(angleInDegrees, 100, 50);
  }

  renderDir(dir: number) {
    return ['⤑', '⇡', '⇠', '⇣'][dir];
    // or return ["⟷", "↕︎"][pol];
  }

  renderPol(pol: number) {
    return ['H', 'V'][pol];
    // or return ["⟷", "↕︎"][pol];
  }

  get absorptions() {
    return this.frame.absorptions;
  }

  get ketComponents() {
    return this.frame.ketComponents;
  }
}
</script>

<style lang="scss" scoped>
.temp {
  font-size: 0.6rem;
  color: gray;
  padding: 10px;
}
.simulation-frame-kets {
  padding-top: 10px;
  width: 100%;
  display: flex;
  flex-direction: column;
  width: 100%;
  text-align: center;
  transition: height 0.5s;
  overflow: hidden;
  // max-height: 150px;
  align-content: space-between;
  @media screen and (max-width: 1000px) {
<<<<<<< HEAD
    padding: 0;    
=======
    padding: 0;
    display: none;
>>>>>>> d096990a
  }
  & .quantum-state-viewer {
    padding: 10px;
    display: flex;
    flex-wrap: wrap;
    justify-content: center;
    & .controls {
      font-size: 0.8rem;
      color: white;
      padding: 6px;
    }
    & .legend {
      padding-bottom: 6px;
      width: 100%;
      & .legend-complex {
        color: #0080ff;
        margin: 5px;
        font-size: 0.8rem;
      }
      & .legend-coord-xy {
        color: #fff;
        margin: 5px;
        font-size: 0.8rem;
      }
      & .legend-dir {
        color: #ff0055;
        margin: 5px;
        font-size: 0.8rem;
      }
      & .legend-pol {
        color: #9d40ff;
        margin: 5px;
        font-size: 0.8rem;
      }
    }
    & .ket-component {
      padding: 1px 1px 1px 1px;
      background-color: #17013a;
      margin: 5px;
      line-height: 1.4rem;
      flex-wrap: nowrap;
      flex-direction: row;
      display: flex;
      align-items: center;
      & .ket-complex {
        background-color: #2e006a;
        color: #0080ff;
        padding: 2px;
        margin: 5px;
      }
      & .ket-disk {
        //padding: 2px;
        margin-left: 5px;
      }
      & .ket-coord {
        //background-color: #2e006a;
        color: white;
        padding: 1px;
        margin: 5px;
        & .ket-dir {
          color: #ff0055;
        }
        & .ket-pol {
          color: #9d40ff;
        }
      }
    }
  }
  & .btn-group {
    text-align: center;
    display: flex;
    // flex-direction: column;
    justify-content: center;
    & button {
      font-size: 0.8rem;
      font-family: 'Montserrat', Helvetica, Arial, sans-serif;
      text-transform: uppercase;
      background-color: #5c00d3;
      border: none;
      color: white;
      padding: 5px 10px;
      margin: 5px;
      cursor: pointer;
      &:hover {
        background-color: #4302bf;
        color: white;
      }
      &.selected {
        background-color: white;
        color: #5c00d3;
      }
    }
  }
  @media screen and (max-width: 1000px) {
    border: none;
  }
}

.step {
  font-size: 0.8rem;
  line-height: 150%;
}

h3 {
  font-size: 1rem;
}

.hidebutton {
  display: none;
  cursor: pointer;
  font-weight: bold;
  @media screen and (max-width: 1000px) {
    display: block;
  }
}

.ketHidden {
  @media screen and (max-width: 1000px) {
    height: 20px;
  }
}
</style><|MERGE_RESOLUTION|>--- conflicted
+++ resolved
@@ -214,12 +214,8 @@
   // max-height: 150px;
   align-content: space-between;
   @media screen and (max-width: 1000px) {
-<<<<<<< HEAD
-    padding: 0;    
-=======
     padding: 0;
     display: none;
->>>>>>> d096990a
   }
   & .quantum-state-viewer {
     padding: 10px;
