--- conflicted
+++ resolved
@@ -100,11 +100,7 @@
 
 <style lang="scss" scoped>
 article {
-<<<<<<< HEAD
-  width: 100%;
-=======
   width: 95%;
->>>>>>> 1b12a7b5
 }
 .entry {
   display: flex;
