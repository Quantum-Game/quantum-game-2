--- conflicted
+++ resolved
@@ -13,7 +13,7 @@
       :v-if="particles.length > 0"
       :style="computeParticleStyle(particle)"
       class="photons"
-      @mouseover.native="handleMouseOver(particle.coord)"
+      @mouseenter.native="handleMouseEnter(particle.coord)"
     >
       <app-photon
         name
@@ -34,7 +34,7 @@
       :cell="cell"
       :tileSize="tileSize"
       @updateCell="updateCell"
-      @mouseover.native="handleMouseOver(cell.coord)"
+      @mouseover.native="handleMouseEnter(cell.coord)"
     />
 
     <!-- PROBABILITY -->
@@ -84,28 +84,16 @@
   }
 })
 export default class Board extends Vue {
-<<<<<<< HEAD
-  @Prop({ default: [] }) readonly particles!: ParticleInterface[];
-  @Prop({ default: '' }) readonly paths!: string;
+  @Prop({ default: [] }) readonly particles!: Particle[];
   @Prop() readonly grid!: Grid;
   @Prop() readonly hints!: HintInterface[];
   @Prop({ default: [] }) readonly pathParticles!: Particle[];
   @Prop({ default: '' }) readonly probabilities!: string;
-  @State activeCell!: Cell;
-=======
-  @Prop({ default: [] }) readonly particles!: Particle[];
-  @Prop({ default: [] }) readonly pathParticles!: Particle[];
-  @Prop({ default: '' }) readonly probabilities!: string;
-  @State activeCell!: Cell;
-  @State level!: Level;
-  @Mutation('REMOVE_FROM_CURRENT_TOOLS') mutationRemoveFromCurrentTools!: (cell: Cell) => void;
-  @Mutation('UPDATE_GRID_CELL') mutationUpdateGridCell!: (cell: Cell) => void;
   @Mutation('SET_HOVERED_PARTICLE') mutationSetHoveredParticles!: (particles: Particle[]) => void;
   @Mutation('SET_HOVERED_CELL') mutationSetHoveredCell!: (cell: Cell) => void;
   @State hoveredParticles!: Particle[];
   @State hoveredCell!: Cell;
-
->>>>>>> ea3a5260
+  @State activeCell!: Cell;
   tileSize: number = 64;
 
   $refs!: {
@@ -120,9 +108,9 @@
   /**
    * Handle mouse over from cell and photons
    */
-  handleMouseOver(coord: Coord) {
+  handleMouseEnter(coord: Coord) {
     console.log('FIRE');
-    const cell = this.level.grid.get(coord);
+    const cell = this.grid.get(coord);
     const particles = this.particles.filter((particle) => {
       return particle.coord.equal(coord);
     });
