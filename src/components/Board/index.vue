<template>
  <svg ref="grid-wrapper" class="grid" :width="totalWidth" :height="totalHeight">
    <!-- DOTS -->
    <board-dots :gridDimensions="gridDimensions" />

    <!-- LASER PATH -->
<<<<<<< HEAD
    <board-lasers :paths="paths" />

    <!-- CELLS -->
    <app-cell
      v-for="(cell, i) in grid.cells"
      :key="'cell' + i"
      :cell="cell"
      :tileSize="tileSize"
      @updateCell="updateCell"
      @deleteCell="deleteCell"

    />
=======
    <board-lasers :pathParticles="pathParticles" />
>>>>>>> 88b71948

    <!-- PHOTONS -->
    <g
      v-for="(particle, index) in particles"
      :key="'particle' + index"
      :v-if="particles.length > 0"
      :style="computeParticleStyle(particle)"
      class="photons"
    >
      <app-photon
        name
        :particle="particle"
        :animate="2"
        :margin="0"
        :display-magnetic="true"
        :display-electric="false"
        :display-gaussian="false"
        :sigma="0.25"
      />
    </g>

    <!-- CELLS -->
    <app-cell
      v-for="(cell, i) in level.grid.cells"
      :key="'cell' + i"
      :cell="cell"
      :tileSize="tileSize"
      @updateCell="updateCell"
    />

    <!-- PROBABILITY -->
    <text
      v-for="(probability, i) in probabilities"
      :key="'probability' + i"
      :x="(probability.x + 0.5) * 64"
      :y="probability.y * 64"
      text-anchor="middle"
      class="probability"
    >
      {{ (probability.probability * 100).toFixed(1) }}%
    </text>

    <!-- SPEECH BUBBLES -->
    <speech-bubble
      v-for="(hint, index) in hints"
      :key="`hint${index}`"
      :hint="hint"
      :tileSize="tileSize"
    />
  </svg>
</template>

<script lang="ts">
import { Vue, Prop, Component } from 'vue-property-decorator';
import { Mutation, State } from 'vuex-class';
import Coord from '@/engine/Coord';
import Cell from '@/engine/Cell';
import Grid from '@/engine/Grid';
import Level from '@/engine/Level';
import Particle from '@/engine/Particle';
import { ParticleInterface, CellInterface, HintInterface } from '@/engine/interfaces';
import AppCell from '@/components/Board/AppCell.vue';
import BoardLasers from '@/components/Board/BoardLasers.vue';
import BoardDots from '@/components/Board/BoardDots.vue';
import AppPhoton from '@/components/AppPhoton.vue';
import SpeechBubble from '@/components/SpeechBubble.vue';

@Component({
  components: {
    AppCell,
    AppPhoton,
    BoardLasers,
    BoardDots,
    SpeechBubble
  }
})
export default class Board extends Vue {
  @Prop({ default: [] }) readonly particles!: ParticleInterface[];
<<<<<<< HEAD
  @Prop({ default: '' }) readonly paths!: string;
  @Prop() readonly grid!: Grid;
  @Prop() readonly hints!: HintInterface[];
=======
  @Prop({ default: [] }) readonly pathParticles!: Particle[];
  @Prop({ default: '' }) readonly probabilities!: string;
>>>>>>> 88b71948
  @State activeCell!: Cell;
  // @State level!: Level;
  // @Mutation('REMOVE_FROM_CURRENT_TOOLS') mutationRemoveFromCurrentTools!: (cell: Cell) => void;
  // @Mutation('UPDATE_GRID_CELL') mutationUpdateGridCell!: (cell: Cell) => void;
  tileSize: number = 64;

  $refs!: {
    'grid-wrapper': HTMLElement;
  };

  mounted() {
    window.addEventListener('resize', this.assessTileSize);
    this.assessTileSize();
  }

  assessTileSize(): void {
    // const currentWidth = this.$refs.grid.getBoundingClientRect().width;
    // this.tileSize = currentWidth / this.grid.cols;
    this.tileSize = 64;
  }

  get totalWidth(): number {
    return this.grid.cols * this.tileSize;
  }
  get totalHeight(): number {
    return this.grid.rows * this.tileSize;
  }

  computeProbStyle(probability: { x: number; y: number; probability: number }) {
    const originX = this.centerCoord(probability.x);
    const originY = this.centerCoord(probability.y);
    return {
      // 'transform-origin': `${originX}px ${originY}px`,
      transform: `translate: ${probability.x * this.tileSize}px ${probability.y * this.tileSize}px`,
      fill: 'white'
    };
  }

  /**
   * Compute the cell center at a specific coordinate for grid dots
   * @returns x, y pixel coordinates
   */
  centerCoord(val: number): number {
    return (val + 0.5) * this.tileSize;
  }

  computeParticleStyle(particle: Particle): {} {
    const originX = this.centerCoord(particle.coord.x);
    const originY = this.centerCoord(particle.coord.y);
    return {
      // 'transform-origin': `${originX}px ${originY}px`,
      transform: `translate(${particle.coord.x * this.tileSize}px, ${particle.coord.y *
        this.tileSize}px)`
    };
  }

  /**
   * Used to move or swap cells
   * @params coord to move to
   * @returns boolean
   */
  updateCell(coord: Coord): void {
    // emit drilling...
    console.log('board cell clicked');


    // const sourceCell = this.activeCell;
    // const targetCell = this.level.grid.get(coord);
    // const mutatedCells: Cell[] = this.level.grid.move(sourceCell, targetCell);
    // mutatedCells.forEach((cell) => {
    //   this.level.grid.set(cell);
    // });
    this.$emit('updateSimulation');
    this.$emit('updateGrid', coord);
  }
    deleteCell(cell: Cell): void {
    // emit drilling...
    console.log('board cell clicked');


    // const sourceCell = this.activeCell;
    // const targetCell = this.level.grid.get(coord);
    // const mutatedCells: Cell[] = this.level.grid.move(sourceCell, targetCell);
    // mutatedCells.forEach((cell) => {
    //   this.level.grid.set(cell);
    // });
    this.$emit('updateSimulation');
    this.$emit('updateGrid', coord);
  }

  /**
   * Create laser path through the lasers points
   * @returns SVG laser path
   */
  photonPath(): string {
    let pathStr = '';
    if (this.particles.length > 0) {
      const originX = this.centerCoord(this.particles[0].coord.x);
      const originY = this.centerCoord(this.particles[0].coord.y);
      pathStr += `M ${originX} ${originY} `;
    }
    return pathStr;
  }

  // HELPING FUNCTIONS
  element(y: number, x: number): CellInterface {
    const cells = this.grid.cells.filter((cell: Cell) => cell.coord.x === x && cell.coord.y === y);
    if (cells.length > 0) {
      return cells[0].exportCell();
    }
    return {
      coord: { x, y },
      element: 'Void',
      rotation: 0,
      frozen: false
    };
  }

  get gridDimensions() {
    const {
      tileSize,
      grid: { cols, rows }
    } = this;
    return { cols, rows, tileSize };
  }
}
</script>

<style lang="scss" scoped>
.probability {
  fill: white;
}
</style><|MERGE_RESOLUTION|>--- conflicted
+++ resolved
@@ -4,22 +4,7 @@
     <board-dots :gridDimensions="gridDimensions" />
 
     <!-- LASER PATH -->
-<<<<<<< HEAD
-    <board-lasers :paths="paths" />
-
-    <!-- CELLS -->
-    <app-cell
-      v-for="(cell, i) in grid.cells"
-      :key="'cell' + i"
-      :cell="cell"
-      :tileSize="tileSize"
-      @updateCell="updateCell"
-      @deleteCell="deleteCell"
-
-    />
-=======
     <board-lasers :pathParticles="pathParticles" />
->>>>>>> 88b71948
 
     <!-- PHOTONS -->
     <g
@@ -98,14 +83,11 @@
 })
 export default class Board extends Vue {
   @Prop({ default: [] }) readonly particles!: ParticleInterface[];
-<<<<<<< HEAD
   @Prop({ default: '' }) readonly paths!: string;
   @Prop() readonly grid!: Grid;
   @Prop() readonly hints!: HintInterface[];
-=======
   @Prop({ default: [] }) readonly pathParticles!: Particle[];
   @Prop({ default: '' }) readonly probabilities!: string;
->>>>>>> 88b71948
   @State activeCell!: Cell;
   // @State level!: Level;
   // @Mutation('REMOVE_FROM_CURRENT_TOOLS') mutationRemoveFromCurrentTools!: (cell: Cell) => void;
