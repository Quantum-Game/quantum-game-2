<template>
<<<<<<< HEAD
  <div ref="boardScaler" class="board_scaler" :style="{ height: boardHeight + 'px' }">
    <svg
      ref="gridWrapper"
      :style="scalerStyle"
      class="grid"
      :width="totalWidth"
      :height="totalHeight"
    >
      <!-- DOTS -->
      <board-dots :rows="grid.rows + 1" :cols="grid.cols + 1" />

      <!-- LASER PATH -->
      <board-lasers :pathParticles="pathParticles" />

      <!-- PHOTONS -->
      <g
        v-for="(particle, index) in particles"
        :key="'particle' + index"
        :v-if="particles.length > 0"
        :style="computeParticleStyle(particle)"
        class="photons"
        @mouseenter.native="handleMouseEnter(particle.coord)"
      >
        <app-photon
          name
          :particle="particle"
          :animate="2"
          :margin="2"
          :display-magnetic="false"
          :display-electric="true"
          :display-gaussian="true"
          :sigma="0.25"
        />
      </g>

      <!-- CELLS -->
      <app-cell
        v-for="(cell, i) in grid.cells"
        :key="'cell' + i"
        :cell="cell"
        :tileSize="tileSize"
        @updateCell="updateCell"
        @mouseover.native="handleMouseEnter(cell.coord)"
      />

      <!-- PROBABILITY -->
      <text
        v-for="(probability, i) in probabilities"
        :key="'probability' + i"
        :x="(probability.x + 0.5) * 64"
        :y="probability.y * 64"
        text-anchor="middle"
        class="probability"
      >
        {{ (probability.probability * 100).toFixed(1) }}%
      </text>

      <!-- SPEECH BUBBLES -->
      <speech-bubble
        v-for="(hint, index) in hints"
        :key="`hint${index}`"
        :hint="hint"
        :tileSize="tileSize"
      />
    </svg>
  </div>
=======
  <svg ref="grid-wrapper" class="grid" :width="totalWidth" :height="totalHeight">
    <!-- DOTS -->
    <board-dots :rows="grid.rows + 1" :cols="grid.cols + 1" />

    <!-- LASER PATH -->
    <board-lasers :pathParticles="pathParticles" />

    <!-- CELLS -->
    <app-cell
      v-for="(cell, i) in grid.cells"
      :key="'cell' + i"
      :cell="cell"
      :tileSize="tileSize"
      @updateCell="updateCell"
      @mouseover.native="handleMouseEnter(cell.coord)"
    />

    <!-- PHOTONS -->
    <g
      v-for="(particle, index) in particles"
      :key="'particle' + index"
      :v-if="particles.length > 0"
      :style="computeParticleStyle(particle)"
      class="photons"
      @mouseenter.native="handleMouseEnter(particle.coord)"
    >
      <app-photon
        name
        :particle="particle"
        :animate="2"
        :margin="2"
        :display-magnetic="false"
        :display-electric="true"
        :display-gaussian="true"
        :display-opacity="true"
        :sigma="0.25"
      />
    </g>

    <!-- PROBABILITY -->
    <text
      v-for="(probability, i) in probabilities"
      :key="'probability' + i"
      :x="(probability.x + 0.5) * 64"
      :y="probability.y * 64"
      text-anchor="middle"
      class="probability"
    >
      {{ (probability.probability * 100).toFixed(1) }}%
    </text>

    <!-- SPEECH BUBBLES -->
    <speech-bubble
      v-for="(hint, index) in hints"
      :key="`hint${index}`"
      :hint="hint"
      :tileSize="tileSize"
    />
  </svg>
>>>>>>> 51628b99
</template>

<script lang="ts">
import { Vue, Prop, Component } from 'vue-property-decorator';
import { Mutation, State } from 'vuex-class';
import Coord from '@/engine/Coord';
import Cell from '@/engine/Cell';
import Grid from '@/engine/Grid';
import Level from '@/engine/Level';
import Particle from '@/engine/Particle';
import { ParticleInterface, CellInterface, HintInterface } from '@/engine/interfaces';
import AppCell from '@/components/Board/AppCell.vue';
import BoardLasers from '@/components/Board/BoardLasers.vue';
import BoardDots from '@/components/Board/BoardDots.vue';
import AppPhoton from '@/components/AppPhoton.vue';
import SpeechBubble from '@/components/SpeechBubble.vue';

@Component({
  components: {
    AppCell,
    AppPhoton,
    BoardLasers,
    BoardDots,
    SpeechBubble
  }
})
export default class Board extends Vue {
  data() {
    return {
      scalerStyle: {
        transform: `scale(1)`
      },
      boardHeight: 640
    };
  }
  @Prop({ default: [] }) readonly particles!: Particle[];
  @Prop() readonly grid!: Grid;
  @Prop() readonly hints!: HintInterface[];
  @Prop({ default: [] }) readonly pathParticles!: Particle[];
  @Prop({ default: '' }) readonly probabilities!: string;
  @Mutation('SET_HOVERED_PARTICLE') mutationSetHoveredParticles!: (particles: Particle[]) => void;
  @Mutation('SET_HOVERED_CELL') mutationSetHoveredCell!: (cell: Cell) => void;
  @State hoveredParticles!: Particle[];
  @State hoveredCell!: Cell;
  @State activeCell!: Cell;
  tileSize: number = 64;

  $refs!: {
    gridWrapper: HTMLElement;
  };

  mounted() {
    window.addEventListener('resize', this.assessTileSize);
    this.assessTileSize();
  }

  /**
   * Handle mouse over from cell and photons
   */
  handleMouseEnter(coord: Coord) {
    const cell = this.grid.get(coord);
    const particles = this.particles.filter((particle) => {
      return particle.coord.equal(coord);
    });
    if (cell !== this.hoveredCell && !cell.isVoid) {
      this.mutationSetHoveredCell(cell);
    }
    if (particles.length > 0) {
      this.mutationSetHoveredParticles(particles);
    } else {
      this.mutationSetHoveredParticles([]);
    }
  }

  assessTileSize(): void {
    const currentWidth = this.$refs.boardScaler.getBoundingClientRect().width;
    const currentHeight = this.$refs.gridWrapper.getBoundingClientRect().height;
    this.$data.scalerStyle = {
      transform: `scale(${currentWidth / 870})`
    };
    this.$data.boardHeight = currentHeight;
    // this.tileSize = currentWidth / this.grid.cols;
    this.tileSize = 64;
  }

  get totalWidth(): number {
    return this.grid.cols * this.tileSize;
  }
  get totalHeight(): number {
    return this.grid.rows * this.tileSize;
  }

  computeProbStyle(probability: { x: number; y: number; probability: number }) {
    const originX = this.centerCoord(probability.x);
    const originY = this.centerCoord(probability.y);
    return {
      // 'transform-origin': `${originX}px ${originY}px`,
      transform: `translate: ${probability.x * this.tileSize}px ${probability.y * this.tileSize}px`,
      fill: 'white'
    };
  }

  /**
   * Compute the cell center at a specific coordinate for grid dots
   * @returns x, y pixel coordinates
   */
  centerCoord(val: number): number {
    return (val + 0.5) * this.tileSize;
  }

  computeParticleStyle(particle: Particle): {} {
    const originX = this.centerCoord(particle.coord.x);
    const originY = this.centerCoord(particle.coord.y);
    return {
      transform: `translate(${particle.coord.x * this.tileSize}px, ${particle.coord.y *
        this.tileSize}px)`
    };
  }

  updateCell(cell: Cell): void {
    // emit drilling...
    this.$emit('updateCell', cell);
  }

  /**
   * Create laser path through the lasers points
   * @returns SVG laser path
   */
  photonPath(): string {
    let pathStr = '';
    if (this.particles.length > 0) {
      const originX = this.centerCoord(this.particles[0].coord.x);
      const originY = this.centerCoord(this.particles[0].coord.y);
      pathStr += `M ${originX} ${originY} `;
    }
    return pathStr;
  }

  // HELPING FUNCTIONS
  element(y: number, x: number): CellInterface {
    const cells = this.grid.cells.filter((cell: Cell) => cell.coord.x === x && cell.coord.y === y);
    if (cells.length > 0) {
      return cells[0].exportCell();
    }
    return {
      coord: { x, y },
      element: 'Void',
      rotation: 0,
      frozen: false
    };
  }
}
</script>

<style lang="scss" scoped>
.probability {
  fill: #ff0055;
  font-size: 0.8rem;
}

.board_scaler {
  max-width: 1400px;
  @media screen and (min-width: 1001px) {
    margin-bottom: 100px;
  }
}
.grid {
  transform-origin: 0 50%;
  @media screen and (max-width: 1000px) {
    transform-origin: 0 0;
  }
}
</style><|MERGE_RESOLUTION|>--- conflicted
+++ resolved
@@ -1,5 +1,4 @@
 <template>
-<<<<<<< HEAD
   <div ref="boardScaler" class="board_scaler" :style="{ height: boardHeight + 'px' }">
     <svg
       ref="gridWrapper"
@@ -66,67 +65,6 @@
       />
     </svg>
   </div>
-=======
-  <svg ref="grid-wrapper" class="grid" :width="totalWidth" :height="totalHeight">
-    <!-- DOTS -->
-    <board-dots :rows="grid.rows + 1" :cols="grid.cols + 1" />
-
-    <!-- LASER PATH -->
-    <board-lasers :pathParticles="pathParticles" />
-
-    <!-- CELLS -->
-    <app-cell
-      v-for="(cell, i) in grid.cells"
-      :key="'cell' + i"
-      :cell="cell"
-      :tileSize="tileSize"
-      @updateCell="updateCell"
-      @mouseover.native="handleMouseEnter(cell.coord)"
-    />
-
-    <!-- PHOTONS -->
-    <g
-      v-for="(particle, index) in particles"
-      :key="'particle' + index"
-      :v-if="particles.length > 0"
-      :style="computeParticleStyle(particle)"
-      class="photons"
-      @mouseenter.native="handleMouseEnter(particle.coord)"
-    >
-      <app-photon
-        name
-        :particle="particle"
-        :animate="2"
-        :margin="2"
-        :display-magnetic="false"
-        :display-electric="true"
-        :display-gaussian="true"
-        :display-opacity="true"
-        :sigma="0.25"
-      />
-    </g>
-
-    <!-- PROBABILITY -->
-    <text
-      v-for="(probability, i) in probabilities"
-      :key="'probability' + i"
-      :x="(probability.x + 0.5) * 64"
-      :y="probability.y * 64"
-      text-anchor="middle"
-      class="probability"
-    >
-      {{ (probability.probability * 100).toFixed(1) }}%
-    </text>
-
-    <!-- SPEECH BUBBLES -->
-    <speech-bubble
-      v-for="(hint, index) in hints"
-      :key="`hint${index}`"
-      :hint="hint"
-      :tileSize="tileSize"
-    />
-  </svg>
->>>>>>> 51628b99
 </template>
 
 <script lang="ts">
