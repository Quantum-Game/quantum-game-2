<template>
  <g class="dots">
<<<<<<< HEAD
    <g v-for="(row, y) in rows" :key="y">
      <g v-for="(column, x) in cols" :key="x">
        <circle :cx="x * tileSize" :cy="y * tileSize" r="1" fill="#edeaf4" />
=======
    <g v-for="(row, y) in gridDimensions.rows" :key="y">
      <g v-for="(column, x) in gridDimensions.cols" :key="x">
        <circle
          :cx="x * gridDimensions.tileSize"
          :cy="y * gridDimensions.tileSize"
          r="1"
          fill="#edeaf4"
        />
>>>>>>> 3668cb91
      </g>
    </g>
  </g>
</template>

<script lang="ts">
<<<<<<< HEAD
import { Vue, Prop, Component } from 'vue-property-decorator';
import Grid from '@/engine/Grid';
@Component
export default class BoardDots extends Vue {
  @Prop() readonly grid!: Grid;
  tileSize = 64;

  get rows(): number {
    return this.grid.rows + 1;
  }

  get cols(): number {
    return this.grid.cols + 1;
  }
=======
import { Vue, Component, Prop } from 'vue-property-decorator';

@Component
export default class BoardDots extends Vue {
  @Prop() readonly gridDimensions!: { x: number; y: number; tileSize: number };
>>>>>>> 3668cb91
}
</script>

<style lang="scss" scoped>
.dots {
  width: 100%;
  height: 100%;
}
</style><|MERGE_RESOLUTION|>--- conflicted
+++ resolved
@@ -1,10 +1,5 @@
 <template>
   <g class="dots">
-<<<<<<< HEAD
-    <g v-for="(row, y) in rows" :key="y">
-      <g v-for="(column, x) in cols" :key="x">
-        <circle :cx="x * tileSize" :cy="y * tileSize" r="1" fill="#edeaf4" />
-=======
     <g v-for="(row, y) in gridDimensions.rows" :key="y">
       <g v-for="(column, x) in gridDimensions.cols" :key="x">
         <circle
@@ -13,35 +8,17 @@
           r="1"
           fill="#edeaf4"
         />
->>>>>>> 3668cb91
       </g>
     </g>
   </g>
 </template>
 
 <script lang="ts">
-<<<<<<< HEAD
-import { Vue, Prop, Component } from 'vue-property-decorator';
-import Grid from '@/engine/Grid';
-@Component
-export default class BoardDots extends Vue {
-  @Prop() readonly grid!: Grid;
-  tileSize = 64;
-
-  get rows(): number {
-    return this.grid.rows + 1;
-  }
-
-  get cols(): number {
-    return this.grid.cols + 1;
-  }
-=======
 import { Vue, Component, Prop } from 'vue-property-decorator';
 
 @Component
 export default class BoardDots extends Vue {
   @Prop() readonly gridDimensions!: { x: number; y: number; tileSize: number };
->>>>>>> 3668cb91
 }
 </script>
 
