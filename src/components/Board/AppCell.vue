<template>
  <g :style="positionStyle" :class="computedCellClass" @click="handleCellClick">
    <rect
      :width="tileSize"
      :height="tileSize"
      :class="rectBackgroundClass"
      :style="rectPositionStyle"
    />
    <component
      :is="computedCellName"
      :cell="cell"
      :class="computedCellName"
      :cell-size="tileSize"
      :border="computeBorder()"
    />
  </g>
</template>

<script lang="ts">
import { Component, Vue, Prop, Mixins, Watch } from 'vue-property-decorator';
import { Mutation, State } from 'vuex-class';
import Cell from '@/engine/Cell';
import Level from '@/engine/Level';
import Particle from '@/engine/Particle';
import { getPosition } from '@/mixins';
import {
  LaserCell,
  MirrorCell,
  BeamSplitterCell,
  PolarizingBeamSplitterCell,
  CoatedBeamSplitterCell,
  CornerCubeCell,
  DetectorCell,
  RockCell,
  MineCell,
  AbsorberCell,
  DetectorFourCell,
  PolarizerCell,
  QuarterWavePlateCell,
  SugarSolutionCell,
  FaradayRotatorCell,
  GlassCell,
  VacuumJarCell
} from '@/components/Board/Cell/index';

const borderColors = {
  active: 'transparent',
  frozen: 'turquoise',
  rotable: 'white',
  energized: 'blue'
};

@Component({
  components: {
    LaserCell,
    MirrorCell,
    BeamSplitterCell,
    PolarizingBeamSplitterCell,
    CoatedBeamSplitterCell,
    CornerCubeCell,
    DetectorCell,
    RockCell,
    MineCell,
    AbsorberCell,
    DetectorFourCell,
    PolarizerCell,
    QuarterWavePlateCell,
    SugarSolutionCell,
    FaradayRotatorCell,
    GlassCell,
    VacuumJarCell
  }
})
export default class AppCell extends Mixins(getPosition) {
  @Prop() readonly cell!: Cell;
  @Prop() readonly tileSize!: number;
  @Prop({ default: true }) readonly available!: boolean;
  @Mutation('SET_ACTIVE_CELL') mutationSetActiveCell!: (cell: Cell) => void;
  @Mutation('RESET_ACTIVE_CELL') mutationResetActiveCell!: () => void;
<<<<<<< HEAD
  @Mutation('SET_HOVERED_CELL') mutationSetHoveredCell!: (cell: Cell) => void;
=======
  @Mutation('ADD_TO_CURRENT_TOOLS') mutationAddToCurrentTools!: (cell: Cell) => void;
  @Mutation('REMOVE_FROM_CURRENT_TOOLS') mutationRemoveFromCurrentTools!: (cell: Cell) => void;
  @State level!: Level;
>>>>>>> ea3a5260
  @State activeCell!: Cell;
  @State cellSelected!: boolean;
  border = '';

  /**
   * Handle mouseover for active cell display
   */
<<<<<<< HEAD
  handleCellHover(): void {
    if (!this.cell.isVoid && this.cell !== this.hoveredCell) {
      this.mutationSetHoveredCell(this.cell);
    }
  }
=======
  // handleCellHover(): void {
  //   // if (!this.cell.isVoid) {
  //   if (!this.cell.isVoid && this.cell !== this.hoveredCell) {
  //     this.mutationSetHoveredCell(this.cell);
  //   }
  // }
>>>>>>> ea3a5260

  /**
   *  handles clicking, namely
   *  1. distinguishes a selecting vs a placing click
   *  2. determines if the updateCell event should be emitted
   *  @returns void
   */

  handleCellClick(): void {
    // TODO: if tool from toolbox check availability before selection
    // TODO: swap from grid tool to different toolbox tool

    // do nothing, if:
    if (
      this.cell.frozen ||
      // if it s a click on a tool thats unavailable:
      (!this.cellSelected && this.cell.isFromToolbox && !this.available) ||
      // if there is a cell selected in the toolbox and you click it once more:
      (this.cellSelected && this.isActiveCell && this.cell.isFromToolbox)
    ) {
      this.mutationResetActiveCell();
    } else {
      if (!this.cellSelected) {
        // FIRST CLICK
        // If from toolbox needs to have available elements
        if (this.cell.tool && (this.cell.isFromGrid || this.cell.isFromToolbox)) {
          this.border = 'white';
          this.mutationSetActiveCell(this.cell);
          return;
        }
        this.border = '';
        this.mutationResetActiveCell();
        return;
      }
      // ROTATE CELL
      if (this.isActiveCell && this.cell.isFromGrid) {
        this.cell.rotate();
      }

      this.$emit('updateCell', this.cell);
      this.mutationResetActiveCell();
    }
  }

  /**
   * Is current cell the active cell
   */
  get isActiveCell(): boolean {
    return this.activeCell === this.cell;
  }

  /**
   * Computed class
   */
  get computedCellClass(): string[] {
    return [
      this.computedCellName,
      this.cell.tool && !this.cell.isVoid && this.available ? 'active' : '',
      (this.cell.frozen && !this.cell.isVoid) || (this.cell.tool && !this.available)
        ? 'frozen'
        : '',
      this.cell.isFromToolbox && !this.available ? 'transparent' : ''
    ];
  }

  /**
   * Compute the cell class name
   * @returns Computed cell name string
   */
  get computedCellName(): string {
    if (this.cell.element.name === 'PolarizerH' || this.cell.element.name === 'PolarizerV') {
      return 'PolarizerCell';
    }
    if (
      this.cell.element.name === 'QuarterWavePlateH' ||
      this.cell.element.name === 'QuarterWavePlateV'
    ) {
      return 'QuarterWavePlateCell';
    }
    return `${this.cell.element.name}Cell`;
  }

  /**
   * changes border color indicating
   * it can be moved
   * @returns void
   */
  computeBorder() {
    if (this.border !== '') {
      return this.border;
    }
    if (this.cell.energized) {
      return 'red';
    }
    return '';
  }

  indicateTool(): void {
    this.border = borderColors.rotable;
  }

  /**
   * styles used for wrapper positioning
   * using the getPosition mixin;
   * @returns a style object
   */
  get positionStyle(): any {
    let styleObj = {};
    styleObj = {
      'transform-origin': `${this.transformOriginX}px ${this.transformOriginY}px`,
      transform: `
        rotate(-${this.cell.rotation}deg)
        translate(${this.positionX}px, ${this.positionY}px)`
    };
    return styleObj;
  }

  /**
   * Undoes the parent element rotation
   */
  get rectPositionStyle(): any {
    let styleObj = {};
    const halfSize = this.tileSize / 2;
    styleObj = {
      'transform-origin': `${halfSize}px ${halfSize}px`,
      transform: `
        rotate(${this.cell.rotation}deg)`
    };
    return styleObj;
  }

  /**
   * highlight tile during a move
   * @returns highlight class
   */
  get rectBackgroundClass() {
    return [this.shouldTileChangeColor ? 'movable-space' : '', 'inner-rect'];
  }

  /**
   * determines whether the tile should
   * indeed be highlighted
   * @returns boolean
   */
  get shouldTileChangeColor() {
    return this.cellSelected && this.cell.isVoid;
  }

  /**
   * watches active cell changes and resets border
   * in case the cell is not the new active cell
   * @params previous and current active cell
   * @returns void
   */
  @Watch('activeCell')
  stopIndicatingMovability(newActiveCell: Cell, oldActiveCell: Cell): void {
    if (newActiveCell !== oldActiveCell && this.cell !== newActiveCell) {
      this.border = '';
    }
  }
}
</script>

<style lang="scss">
rect {
  fill: transparent;
}
.movable-space:hover {
  fill: white;
  opacity: 0.1;
  transition: 0.3s;
}
.frozen {
  cursor: not-allowed;
  // cursor: pointer;
}
.active {
  cursor: grab;
  .inner-rect {
    fill: white;
    opacity: 0.1;
  }
  .transparent {
    opacity: 0.5;
  }
}
</style><|MERGE_RESOLUTION|>--- conflicted
+++ resolved
@@ -77,13 +77,7 @@
   @Prop({ default: true }) readonly available!: boolean;
   @Mutation('SET_ACTIVE_CELL') mutationSetActiveCell!: (cell: Cell) => void;
   @Mutation('RESET_ACTIVE_CELL') mutationResetActiveCell!: () => void;
-<<<<<<< HEAD
   @Mutation('SET_HOVERED_CELL') mutationSetHoveredCell!: (cell: Cell) => void;
-=======
-  @Mutation('ADD_TO_CURRENT_TOOLS') mutationAddToCurrentTools!: (cell: Cell) => void;
-  @Mutation('REMOVE_FROM_CURRENT_TOOLS') mutationRemoveFromCurrentTools!: (cell: Cell) => void;
-  @State level!: Level;
->>>>>>> ea3a5260
   @State activeCell!: Cell;
   @State cellSelected!: boolean;
   border = '';
@@ -91,20 +85,12 @@
   /**
    * Handle mouseover for active cell display
    */
-<<<<<<< HEAD
-  handleCellHover(): void {
-    if (!this.cell.isVoid && this.cell !== this.hoveredCell) {
-      this.mutationSetHoveredCell(this.cell);
-    }
-  }
-=======
   // handleCellHover(): void {
   //   // if (!this.cell.isVoid) {
   //   if (!this.cell.isVoid && this.cell !== this.hoveredCell) {
   //     this.mutationSetHoveredCell(this.cell);
   //   }
   // }
->>>>>>> ea3a5260
 
   /**
    *  handles clicking, namely
