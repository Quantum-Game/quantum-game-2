--- conflicted
+++ resolved
@@ -1,19 +1,4 @@
 <template>
-<<<<<<< HEAD
- <svg class="photon" :width="width + 2 * margin" :height="height + 2 * margin">
-  <text v-once class="text" :x="width / 2" :y="height + 35">{{ name }}</text>
-  <g v-if="displayElectric" class="electric">
-   <circle
-    v-for="(z, index) in zs"
-    :key="`electricPoint-${index}`"
-    class="point electric"
-    :cx="xScale(z)"
-    :cy="yScale(gaussianComplex(are, aim, z, k, sigma))"
-    :r="eScale(gaussianComplex(bre, bim, z, k, sigma))"
-    :style="{ fill: eColor(gaussianComplex(bre, bim, z, k, sigma)) }"
-   />
-  </g>
-=======
 	<svg class="photon" :width="width + 2 * margin" :height="height + 2 * margin">
 		<!-- <text v-once class="text" :x="width / 2" :y="height + 35">{{ name }}</text> -->
 		<g v-if="displayElectric" class="electric">
@@ -27,7 +12,6 @@
 				:style="{ fill: eColor(gaussianComplex(bre, bim, z, k, sigma)) }"
 			/>
 		</g>
->>>>>>> c506fcba
 
   <g v-if="displayMagnetic" class="magnetic">
    <circle
@@ -98,27 +82,6 @@
  @Prop({ default: true }) readonly displayElectric!: boolean;
  @Prop({ default: true }) readonly displayGaussian!: boolean;
 
-<<<<<<< HEAD
- xScale = d3
-  .scaleLinear()
-  .domain([-1, 1])
-  .range([this.margin, this.width - this.margin]);
- yScale = d3
-  .scaleLinear()
-  .domain([-1, 1])
-  .range([this.margin, this.height - this.margin]);
- mScale = d3
-  .scaleLinear()
-  .domain([-1, 1])
-  .range([1, 3]);
- eScale = d3
-  .scaleLinear()
-  .domain([-1, 1])
-  .range([2, 10]);
- eColor = d3.scaleSequential(d3.interpolateInferno).domain([-1, 1]);
- mColor = d3.scaleSequential(d3.interpolateViridis).domain([-1, 1]);
- zs = d3.range(-1, 1, this.range);
-=======
 	get xScale() {
 	return d3
 		.scaleLinear()
@@ -146,7 +109,6 @@
 	eColor = d3.scaleSequential(d3.interpolateInferno).domain([-1, 1]);
 	mColor = d3.scaleSequential(d3.interpolateViridis).domain([-1, 1]);
 	zs = d3.range(-1, 1, this.range);
->>>>>>> c506fcba
 
  computeComplex(re: number, im: number, z: number, k = 20): number {
   return re * Math.cos(k * z) + im * Math.sin(k * z);
