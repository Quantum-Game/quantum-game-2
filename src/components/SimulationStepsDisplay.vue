--- conflicted
+++ resolved
@@ -2,16 +2,9 @@
 	<div class="simulation-steps-display-wrapper" ref="wrapper">
 		<div class="step">
 			<h3>YOUR PHOTON: </h3>
-<<<<<<< HEAD
-				</h3>
-				<span>STEP {{ displayedFrame.step }} / {{ frames.length }}
-				</span>
-			<photon name="yay" :are="currentQuantum.a.re" :aim="currentQuantum.a.im" :bre="currentQuantum.b.re" :bim="currentQuantum.b.im" :width="width" :height="200" />
-=======
 				<span>STEP {{ displayedFrame.step }} / {{ frames.length }}
 				</span>
 			<photon name="" :are="currentQuantum.a.re" :aim="currentQuantum.a.im" :bre="currentQuantum.b.re" :bim="currentQuantum.b.im" :width="width" :height="200" />
->>>>>>> 9ab5de51
 			<h3 v-if="displayedFrameNumber === 0">INIT STEP</h3>
 			<div v-else class="particle">
 				<div>
