--- conflicted
+++ resolved
@@ -66,11 +66,7 @@
     $userStore.commit('SET_PROGRESS', this.progressArr);
     $userStore.dispatch('SAVE_PROGRESS');
   }
-<<<<<<< HEAD
-  editLevel(lvl: any) {
-=======
   editLevel(lvl: AccountLevel) {
->>>>>>> 2af858bf
     this.level = lvl;
   }
 }
