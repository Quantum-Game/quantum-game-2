--- conflicted
+++ resolved
@@ -1,14 +1,8 @@
 <template>
   <div v-if="shown" class="login-status">
-<<<<<<< HEAD
-    <router-link :to="to">
-      <app-button v-if="!moduleGetterIsLoggedIn">Click here to log in</app-button>
-      <app-button v-else>Playing as {{ moduleGetterUserName }}</app-button>
-=======
     <router-link :to="to" class="login-style">
-      <p v-if="!isLoggedIn">LOG IN</p>
-      <p v-else>Playing as {{ userName }}</p>
->>>>>>> 563ae7db
+      <p v-if="!moduleGetterIsLoggedIn">LOG IN</p>
+      <p v-else>Playing as {{ moduleGetterUserName }}</p>
     </router-link>
   </div>
 </template>
