<template>
  <div class="q-menu-wrapper">
    <div :class="{ open: isMenuOpen, 'menu-icon': true }" @click="toggleMenu">
      <div class="bar1"></div>
      <div class="bar2"></div>
      <div class="bar3"></div>
    </div>
    <transition name="fade">
      <div v-if="isMenuOpen" class="menu-overlay">
        <menu>
          <router-link to="/" @click.stop.native="closeMenu">BACK TO THE MAIN PAGE</router-link>
          <router-link
            v-if="currentLevelID > 0"
            :to="continueLink"
            @click.stop.native="handleContinueClick"
            >CONTINUE</router-link
          >
          <router-link
            v-for="item in menuItems"
            :key="item.name"
            :to="item.url"
            @click.stop.native="closeMenu"
            >{{ item.name }}</router-link
          >
          <a href="https://medium.com/quantum-photons" target="_blank">BLOG</a>
        </menu>
      </div>
    </transition>
  </div>
</template>

<script lang="ts">
import { Vue, Component } from 'vue-property-decorator';
import { State } from 'vuex-class';

@Component
export default class AppMenu extends Vue {
  @State('currentLevelID') currentLevelID!: number;
  isMenuOpen: boolean = false;
  menuItems = [
    {
      name: 'LEVELS',
      url: '/levels'
    },
    {
      name: 'LOGIN',
      url: '/login'
    },
    {
      name: 'SANDBOX',
      url: '/sandbox'
    },
    {
      name: 'ENCYCLOPEDIA',
      url: '/info'
    },
    {
      name: 'OPTIONS',
      url: '/options'
    }
  ];

  created() {
    window.addEventListener('keyup', this.handleEscPress);
  }

  closeMenu() {
    this.isMenuOpen = false;
  }

  handleContinueClick(e: MouseEvent) {
    // if we are in the encyclopedia, the continue
    // should take us to the previous played level
    // otherwuise in case we are playing:
    if (this.$route.name === 'level') {
      e.preventDefault();
      this.closeMenu();
    }
  }

  toggleMenu() {
    this.isMenuOpen = !this.isMenuOpen;
  }

  handleEscPress(e: { which: number }) {
    if (e.which === 27) {
      this.toggleMenu();
    }
  }

  beforeDestroy() {
    window.removeEventListener('keyup', this.handleEscPress);
  }

  get continueLink() {
    return `/level/${this.currentLevelID}`;
  }
}
</script>

<style lang="scss" scoped>
.q-menu-wrapper {
  min-height: 42px;
  @media screen and (max-width: 1000px) {
    width: 6vw;
    min-height: 0px;
  }
}
.menu-icon {
  display: block;
  position: absolute;
  top: 20px;
  left: 20px;
  cursor: pointer;
  z-index: 4;
  @media screen and (max-width: 1000px) {
    position: static;
    top: 2vw;
    left: 5vw;
  }
  &.open {
    position: fixed;
  }
  .bar1,
  .bar2,
  .bar3 {
    width: 35px;
    height: 3px;
    background-color: rgb(255, 255, 255);
    margin: 8px 0;
    transition: 0.4s;
    @media screen and (max-width: 1000px) {
      width: 6vw;
      height: 0.5vw;
      margin: 1vw 0;
<<<<<<< HEAD

=======
>>>>>>> d096990a
    }
  }

  /* Rotate first bar */
  &.open .bar1 {
    transform: rotate(-45deg) translate(-7px, 3px);
    @media screen and (max-width: 1000px) {
      transform: rotate(-45deg) translate(-1.2vw, 1.2vw);
    }
  }

  /* Fade out the second bar */
  &.open .bar2 {
    opacity: 0;
  }

  /* Rotate last bar */
  &.open .bar3 {
    transform: rotate(45deg) translate(-1vw, -1vw);
  }
}
.menu-overlay {
  z-index: 3;
  position: fixed;
  width: 100%;
  height: 100%;
  left: 0;
  top: 0;
  background-color: rgba(33, 2, 53, 0.9);
  display: flex;
  flex-direction: column;
  justify-content: center;
  align-items: center;
  text-align: center;
  cursor: unset;
  & menu {
    display: flex;
    flex-direction: column;
    justify-content: space-around;
    height: 50%;
    margin: 0;
    font-size: 2rem;
    padding-inline-start: 0;
    a {
      color: white;
      text-decoration: none;
      text-align: center;
      &:hover {
        color: white;
        font-weight: bold;
        // text-shadow: 1px 1px 2px white, -1px -1px 2px white;
      }
    }
    span {
      text-decoration: line-through;
    }
  }
}

// Animation:
.fade-enter-active,
.fade-leave-active {
  transition: opacity 0.3s;
}
.fade-enter,
.fade-leave-to {
  opacity: 0;
}
</style><|MERGE_RESOLUTION|>--- conflicted
+++ resolved
@@ -133,10 +133,6 @@
       width: 6vw;
       height: 0.5vw;
       margin: 1vw 0;
-<<<<<<< HEAD
-
-=======
->>>>>>> d096990a
     }
   }
 
