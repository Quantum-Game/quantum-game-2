<template>
  <div class="q-menu-wrapper">
    <div :class="{ open: isMenuOpen, 'menu-icon': true }" @click="toggleMenu">
      <div class="bar1"></div>
      <div class="bar2"></div>
      <div class="bar3"></div>
    </div>
    <transition name="fade">
      <div v-if="isMenuOpen" class="menu-overlay">
        <menu>
          <router-link to="/" @click.stop.native="closeMenu">BACK TO THE MAIN PAGE</router-link>
<<<<<<< HEAD
          <router-link
            v-if="currentLevelId > 0"
            :to="continueLink"
            @click.stop.native="handleContinueClick"
=======
          <router-link :to="continueLink" @click.stop.native="handleContinueClick"
>>>>>>> 3668cb91
            >CONTINUE</router-link
          >
          <router-link to="/levels" @click.stop.native="closeMenu">LEVELS</router-link>
          <router-link to="/login" @click.stop.native="closeMenu">LOGIN</router-link>
          <span>SANDBOX</span>
          <router-link to="/info" @click.stop.native="closeMenu">ENCYCLOPEDIA</router-link>
          <router-link to="/options" @click.stop.native="closeMenu">OPTIONS</router-link>
          <a href="https://medium.com/quantum-photons" target="_blank">BLOG</a>
        </menu>
      </div>
    </transition>
  </div>
</template>

<script lang="ts">
import { Vue, Component } from 'vue-property-decorator';
import { State } from 'vuex-class';

@Component
export default class AppMenu extends Vue {
<<<<<<< HEAD
  @State((state) => state.level.id) currentLevelId!: number;
=======
  @State('currentLevelID') currentLevelID!: number;
>>>>>>> 3668cb91
  isMenuOpen: boolean = false;

  created() {
    window.addEventListener('keyup', this.handleEscPress);
  }

  closeMenu() {
    this.isMenuOpen = false;
  }

  handleContinueClick(e: MouseEvent) {
    // if we are in the encyclopedia, the continue
    // should take us to the previous played level
    // otherwuise in case we are playing:
    if (this.$route.name === 'level') {
      e.preventDefault();
      this.closeMenu();
    }
  }

  toggleMenu() {
    this.isMenuOpen = !this.isMenuOpen;
  }

  handleEscPress(e: { which: number }) {
    if (e.which === 27) {
      this.toggleMenu();
    }
  }

  beforeDestroy() {
    window.removeEventListener('keyup', this.handleEscPress);
  }

  get continueLink() {
<<<<<<< HEAD
    return `/level/${this.currentLevelId}`;
=======
    return `/level/${this.currentLevelID}`;
>>>>>>> 3668cb91
  }
}
</script>

<style lang="scss" scoped>
.menu-icon {
  display: block;
  position: absolute;
  top: 20px;
  left: 20px;
  cursor: pointer;
  z-index: 2;
  &.open {
    position: fixed;
  }
  .bar1,
  .bar2,
  .bar3 {
    width: 35px;
    height: 3px;
    background-color: rgb(255, 255, 255);
    margin: 8px 0;
    transition: 0.4s;
  }

  /* Rotate first bar */
  &.open .bar1 {
    transform: rotate(-45deg) translate(-7px, 3px);
  }

  /* Fade out the second bar */
  &.open .bar2 {
    opacity: 0;
  }

  /* Rotate last bar */
  &.open .bar3 {
    transform: rotate(45deg) translate(-11px, -9px);
  }
}
.menu-overlay {
  z-index: 1;
  position: fixed;
  width: 100%;
  height: 100%;
  left: 0;
  top: 0;
  background-color: rgba(33, 2, 53, 0.9);
  display: flex;
  flex-direction: column;
  justify-content: center;
  align-items: center;
  text-align: center;
  cursor: unset;
  & menu {
    display: flex;
    flex-direction: column;
    justify-content: space-around;
    height: 50%;
    margin: 0;
    font-size: 2rem;
    padding-inline-start: 0;
    a {
      color: white;
      text-decoration: none;
      text-align: center;
      &:hover {
        color: white;
        font-weight: bold;
        // text-shadow: 1px 1px 2px white, -1px -1px 2px white;
      }
    }
    span {
      text-decoration: line-through;
    }
  }
}

// Animation:
.fade-enter-active,
.fade-leave-active {
  transition: opacity 0.3s;
}
.fade-enter,
.fade-leave-to {
  opacity: 0;
}
</style><|MERGE_RESOLUTION|>--- conflicted
+++ resolved
@@ -9,14 +9,10 @@
       <div v-if="isMenuOpen" class="menu-overlay">
         <menu>
           <router-link to="/" @click.stop.native="closeMenu">BACK TO THE MAIN PAGE</router-link>
-<<<<<<< HEAD
           <router-link
             v-if="currentLevelId > 0"
             :to="continueLink"
             @click.stop.native="handleContinueClick"
-=======
-          <router-link :to="continueLink" @click.stop.native="handleContinueClick"
->>>>>>> 3668cb91
             >CONTINUE</router-link
           >
           <router-link to="/levels" @click.stop.native="closeMenu">LEVELS</router-link>
@@ -37,11 +33,7 @@
 
 @Component
 export default class AppMenu extends Vue {
-<<<<<<< HEAD
-  @State((state) => state.level.id) currentLevelId!: number;
-=======
   @State('currentLevelID') currentLevelID!: number;
->>>>>>> 3668cb91
   isMenuOpen: boolean = false;
 
   created() {
@@ -77,11 +69,7 @@
   }
 
   get continueLink() {
-<<<<<<< HEAD
-    return `/level/${this.currentLevelId}`;
-=======
     return `/level/${this.currentLevelID}`;
->>>>>>> 3668cb91
   }
 }
 </script>
