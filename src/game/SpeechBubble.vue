<template>
	<transition name="hint">
		<!-- WRAPPER -->
		<foreignObject
			v-if="shown"
			:x="offsetX"
			:y="offsetY"
			:height="wrapperHeight"
			:width="wrapperWidth"
		>
			<!-- TOOLTIP ITSELF -->
			<div ref="hint" class="hint" :class="hintClass" :style="{ maxWidth: maxWidth }" @click="hide">
				<span>{{ hint.content }}</span>
			</div>
		</foreignObject>
	</transition>
</template>

<script lang="ts">
import { Vue, Mixins, Component, Prop } from 'vue-property-decorator';
import { IHint } from '@/types';
import { getPosition } from '../mixins';

@Component
export default class SpeechBubble extends Mixins(getPosition) {
	@Prop() readonly hint!: IHint;
	@Prop({ default: 64 }) readonly tileSize!: number;
	positionX!: number;
	positionY!: number;

	// this is where the tooltips width is set:
	maxWidth = '120px';

	contentRect = {
		width: 0,
		height: 0
	};
	shown = true;

	$refs!: {
		hint: HTMLElement;
	};

	mounted() {
		this.assessDimensions();
	}

	/* 	used to measure the HTML elements dimensions to
			appropriatly wrap it and position
	*/
	assessDimensions() {
		this.contentRect = this.$refs.hint.getBoundingClientRect();
	}

	hide() {
		this.shown = false;
	}

	get hintClass() {
		return `hint--${this.hint.color}`;
	}

	// used to give a bit of margins to the foreginObject
	get wrapperHeight() {
		return this.contentRect.height + 15;
	}

	get wrapperWidth() {
		return this.contentRect.width + 15;
	}

	// used for internal positioning with regard to hint's size
	get offsetX() {
		return this.positionX - this.wrapperWidth / 2 + this.tileSize / 2;
	}

	get offsetY() {
		return this.positionY - this.wrapperHeight / 2;
	}
}
</script>

<style lang="scss">
.hint {
	padding: 12px;
	z-index: 2;
	position: absolute;
	color: #120223;
	&::after {
		content: ' ';
		position: absolute;
		top: 100%;
		left: 50%;
		margin-left: -10px;
		border-width: 10px;
		border-style: solid;
	}
}
//FOR VERY IMPORTANT THINGS NOT TO BE MISSED
.hint--red {
	background-color: #ff0055;
	&::after {
		border-color: #ff0055 transparent transparent transparent;
	}
}
<<<<<<< HEAD
=======
//BASIC STYLE, NOT TOO INTRUSIVE
>>>>>>> 24deb256
.hint--purple {
	background-color: #5c00d3;
	&::after {
		border-color: #5c00d3 transparent transparent transparent;
	}
}

.hint-enter-active,
.hint-leave-active {
	transition: opacity 0.3s;
}
.hint-enter,
.hint-leave-to {
	opacity: 0;
}
</style><|MERGE_RESOLUTION|>--- conflicted
+++ resolved
@@ -103,10 +103,7 @@
 		border-color: #ff0055 transparent transparent transparent;
 	}
 }
-<<<<<<< HEAD
-=======
-//BASIC STYLE, NOT TOO INTRUSIVE
->>>>>>> 24deb256
+
 .hint--purple {
 	background-color: #5c00d3;
 	&::after {
