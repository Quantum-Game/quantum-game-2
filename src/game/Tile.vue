<template>
  <div class="tile" :class="laser" @onclick="rotate">
    <svg :class="calculatedClass" :style="calculatedStyle" />

<<<<<<< HEAD
    <div
      v-for="(particle, index) in particles"
      :key="index"
      :v-if="particles.length > 0"
      class="photons"
    >
      <photon
        name
        :are="particle.a.re"
        :aim="particle.a.im"
        :bre="particle.b.re"
        :bim="particle.b.im"
        :direction="particle.direction"
        :width="64"
        :height="64"
        :margin="0"
        :display-magnetic="true"
        :display-electric="false"
        :display-gaussian="false"
      />
    </div>
  </div>
=======
		<div
			v-for="(particle, index) in particles"
			:key="index"
			:v-if="particles.length > 0"
			class="photons"
		>
			<photon
				name
				:are="particle.a.re"
				:aim="particle.a.im"
				:bre="particle.b.re"
				:bim="particle.b.im"
				:direction="particle.direction"
				:width="64"
				:height="64"
				:margin="0"
				:display-magnetic="true"
				:display-electric="false"
				:display-gaussian="false"
				:sigma="0.25"
			/>
		</div>
	</div>
>>>>>>> 517ee46d
</template>

<script lang="ts">
import { Component, Emit, Vue, Prop } from 'vue-property-decorator';
import { ICell, Qparticle, ParticleInterface } from '@/types';
import Photon from './Photon.vue';

@Component({
  components: {
    Photon
  }
})
export default class Tile extends Vue {
  @Prop() readonly cell!: ICell;
  @Prop() readonly particles!: Qparticle[];
  @Prop() readonly lasers!: any[];

  get calculatedClass() {
		let classObj = {};
    if (this.cell.element) {
      classObj = {
        element: true,
        [this.cell.element]: true,
				active: this.cell.active
      };
    }
    return classObj;
  }

  get calculatedStyle() {
    let styleObj = {};
    if (this.cell.element) {
      styleObj = {
        backgroundImage: `url(${require(`../assets/pieces/${this.cell.element}.svg`)})`, // eslint-disable-line
        transform: `rotate(-${this.cell.rotation}deg)`
      };
    }
    return styleObj;
  }

	get laserLine() {
		if (this.lasers.length > 0) {
			return "laser"
		}
	}

  rotate() {
    this.cell.rotation = (this.cell.rotation + 45) % 360;
  }
}
</script>

<style lang="scss">
.tile {
<<<<<<< HEAD
  width: 64px;
  height: 64px;
  position: relative;
  display: flex;
  flex-direction: column;
  justify-content: center;
  color: white;
  font-size: 1.3rem;
  &:hover {
    background-color: yellow;
    color: black;
  }
  svg {
    width: 64px;
    height: 64px;
  }
=======
	width: 64px;
	height: 64px;
	position: relative;
	display: flex;
	flex-direction: column;
	justify-content: center;
	color: white;
	font-size: 1.3rem;
	&:hover {
		background-color: rgba(255, 255, 255, 0.1);
		color: black;
	}
	svg {
		width: 64px;
		height: 64px;
	}
>>>>>>> 517ee46d

	&.laser {
		background-color: red;
	}

  &.rotate0 svg {
    transform: rotate(0deg);
  }
  &.rotate45 svg {
    transform: rotate(-45deg);
  }
  &.rotate90 svg {
    transform: rotate(-90deg);
  }
  &.rotate135 svg {
    transform: rotate(-135deg);
  }
  &.rotate180 svg {
    transform: rotate(-180deg);
  }
  &.rotate225 svg {
    transform: rotate(-225deg);
  }
  &.rotate270 svg {
    transform: rotate(-270deg);
  }
  &.rotate315 svg {
    transform: rotate(-315deg);
  }

  &.element {
    background-repeat: no-repeat;
    background-size: contain;
  }
}
</style><|MERGE_RESOLUTION|>--- conflicted
+++ resolved
@@ -2,30 +2,6 @@
   <div class="tile" :class="laser" @onclick="rotate">
     <svg :class="calculatedClass" :style="calculatedStyle" />
 
-<<<<<<< HEAD
-    <div
-      v-for="(particle, index) in particles"
-      :key="index"
-      :v-if="particles.length > 0"
-      class="photons"
-    >
-      <photon
-        name
-        :are="particle.a.re"
-        :aim="particle.a.im"
-        :bre="particle.b.re"
-        :bim="particle.b.im"
-        :direction="particle.direction"
-        :width="64"
-        :height="64"
-        :margin="0"
-        :display-magnetic="true"
-        :display-electric="false"
-        :display-gaussian="false"
-      />
-    </div>
-  </div>
-=======
 		<div
 			v-for="(particle, index) in particles"
 			:key="index"
@@ -49,7 +25,6 @@
 			/>
 		</div>
 	</div>
->>>>>>> 517ee46d
 </template>
 
 <script lang="ts">
@@ -104,24 +79,6 @@
 
 <style lang="scss">
 .tile {
-<<<<<<< HEAD
-  width: 64px;
-  height: 64px;
-  position: relative;
-  display: flex;
-  flex-direction: column;
-  justify-content: center;
-  color: white;
-  font-size: 1.3rem;
-  &:hover {
-    background-color: yellow;
-    color: black;
-  }
-  svg {
-    width: 64px;
-    height: 64px;
-  }
-=======
 	width: 64px;
 	height: 64px;
 	position: relative;
@@ -138,7 +95,6 @@
 		width: 64px;
 		height: 64px;
 	}
->>>>>>> 517ee46d
 
 	&.laser {
 		background-color: red;
