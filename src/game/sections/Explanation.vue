<<<<<<< HEAD
<template>
  <div class="explanation" v-if="name">
    <h3 class="title">{{ name }}</h3>
    <p>{{ desc }}</p>
    <router-link :to="url">
      LEARN MORE
      <!-- <a>LEARN MORE about {{ name }} >> </a> -->
    </router-link>
    <!-- <slot></slot> -->
  </div>
=======
+<template>
	<div v-if="name" class="explanation">
		<h3 class="title">{{ name }}</h3>
		<p>
			{{ desc }}
		</p>
		<router-link :to="url">
			<q-button> see {{ name }} in the encyclopedia! </q-button>
		</router-link>
		<slot> </slot>
	</div>
>>>>>>> c93ca025
</template>

<script lang="ts">
import { Vue, Component, Prop, Watch } from 'vue-property-decorator';
import { Cell } from 'quantumweasel';
//import QButton from '@/components/QButton.vue';
import bus from '@/eventbus';

@Component({
<<<<<<< HEAD
  components: {
    //QButton
  }
=======
	components: {
		QButton
	}
>>>>>>> c93ca025
})
export default class Explanation extends Vue {
	desc = '';
	name = '';

	created() {
		bus.$on('setActiveCell', (cell: Cell) => {
			this.desc = cell.element.description;
			this.name = cell.element.name;
		});
	}
	get url() {
		return `/info/${this.name}`;
	}
}
</script>

<style lang="scss" scoped>
.explanation {
	border-top: 1px solid #8e819d;
	text-align: left;
	font-size: 1rem;
	line-height: 150%;
	max-width: 250px;
}

a {
  color: #837e9b;
  font-size: 0.8rem;
  //text-decoration: none;
}
</style><|MERGE_RESOLUTION|>--- conflicted
+++ resolved
@@ -1,15 +1,3 @@
-<<<<<<< HEAD
-<template>
-  <div class="explanation" v-if="name">
-    <h3 class="title">{{ name }}</h3>
-    <p>{{ desc }}</p>
-    <router-link :to="url">
-      LEARN MORE
-      <!-- <a>LEARN MORE about {{ name }} >> </a> -->
-    </router-link>
-    <!-- <slot></slot> -->
-  </div>
-=======
 +<template>
 	<div v-if="name" class="explanation">
 		<h3 class="title">{{ name }}</h3>
@@ -17,11 +5,11 @@
 			{{ desc }}
 		</p>
 		<router-link :to="url">
-			<q-button> see {{ name }} in the encyclopedia! </q-button>
-		</router-link>
-		<slot> </slot>
+      LEARN MORE
+      <!-- <a>LEARN MORE about {{ name }} >> </a> -->
+    </router-link>
+    <!-- <slot></slot> -->
 	</div>
->>>>>>> c93ca025
 </template>
 
 <script lang="ts">
@@ -31,15 +19,9 @@
 import bus from '@/eventbus';
 
 @Component({
-<<<<<<< HEAD
-  components: {
-    //QButton
-  }
-=======
 	components: {
-		QButton
+		// QButton
 	}
->>>>>>> c93ca025
 })
 export default class Explanation extends Vue {
 	desc = '';
