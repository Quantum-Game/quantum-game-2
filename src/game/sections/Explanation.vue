--- conflicted
+++ resolved
@@ -1,27 +1,13 @@
-<<<<<<< HEAD
 <template>
   <div class="explanation" v-if="name">
     <h3 class="title">{{ name }}</h3>
     <p>{{ desc }}</p>
     <router-link :to="url">
-      <a>LEARN MORE</a>
+      LEARN MORE
       <!-- <a>LEARN MORE about {{ name }} >> </a> -->
     </router-link>
     <!-- <slot></slot> -->
   </div>
-=======
-+<template>
-	<div class="explanation" v-if="name">
-		<h3 class="title">{{ name }}</h3>
-		<p>
-			{{ desc }}
-		</p>
-		<router-link :to="url">
-			<q-button> see {{ name }} in the encyclopedia! </q-button>
-		</router-link>
-		<slot> </slot>
-	</div>
->>>>>>> cd523fc3
 </template>
 
 <script lang="ts">
