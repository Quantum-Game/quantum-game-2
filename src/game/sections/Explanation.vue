<<<<<<< HEAD
+<template>
	<div class="explanation" v-if="name">
		<h3 class="title">{{ name }}</h3>
		<p>
			{{ desc }}
		</p>
		<router-link :to="url">
			<q-button> see {{ name }} in the encyclopedia! </q-button>
		</router-link>
		<slot> </slot>
	</div>
=======
<template>
  <div class="explanation" v-if="name">
    <h3 class="title">{{ name }}</h3>
    <p>{{ desc }}</p>
    <router-link :to="url">
      <q-button>see {{ name }} in the encyclopedia!</q-button>
    </router-link>
    <slot></slot>
  </div>
>>>>>>> cd34d9d8
</template>

<script lang="ts">
import { Vue, Component, Prop, Watch } from 'vue-property-decorator';
import { Cell } from 'quantumweasel';
import QButton from '@/components/QButton.vue';
import bus from '@/eventbus';

@Component({
<<<<<<< HEAD
	components: {
		QButton
	}
})
export default class Explanation extends Vue {
	desc = '';
	name = '';

	created() {
		bus.$on('setActiveElement', (cell: Cell) => {
			const { name, description } = cell.element;
			this.desc = description;
			this.name = name;
		});
	}

	get url() {
		return `/info/${this.name}`
	}
=======
  components: {
    QButton
  }
})
export default class Explanation extends Vue {
  desc = '';
  name = '';

  created() {
    bus.$on('setActiveElement', (cell: Cell) => {
      this.desc = cell.element.description;
      this.name = cell.element.name;
    });
  }
  get url() {
    return `/info/${this.name}`;
  }
}
</script>

<style lang="scss" scoped>
.explanation {
  border-top: 1px solid #8e819d;
  text-align: left;
  font-size: 1rem;
  line-height: 150%;
	max-width: 250px;
>>>>>>> cd34d9d8
}
</script>

<style lang="scss" scoped>
.explanation {
	border-top: 1px solid #8e819d;
	text-align: left;
	font-size: 1rem;
	line-height: 150%;
	max-width: 200px;
}
</style><|MERGE_RESOLUTION|>--- conflicted
+++ resolved
@@ -1,4 +1,3 @@
-<<<<<<< HEAD
 +<template>
 	<div class="explanation" v-if="name">
 		<h3 class="title">{{ name }}</h3>
@@ -10,17 +9,6 @@
 		</router-link>
 		<slot> </slot>
 	</div>
-=======
-<template>
-  <div class="explanation" v-if="name">
-    <h3 class="title">{{ name }}</h3>
-    <p>{{ desc }}</p>
-    <router-link :to="url">
-      <q-button>see {{ name }} in the encyclopedia!</q-button>
-    </router-link>
-    <slot></slot>
-  </div>
->>>>>>> cd34d9d8
 </template>
 
 <script lang="ts">
@@ -30,27 +18,6 @@
 import bus from '@/eventbus';
 
 @Component({
-<<<<<<< HEAD
-	components: {
-		QButton
-	}
-})
-export default class Explanation extends Vue {
-	desc = '';
-	name = '';
-
-	created() {
-		bus.$on('setActiveElement', (cell: Cell) => {
-			const { name, description } = cell.element;
-			this.desc = description;
-			this.name = name;
-		});
-	}
-
-	get url() {
-		return `/info/${this.name}`
-	}
-=======
   components: {
     QButton
   }
@@ -78,7 +45,6 @@
   font-size: 1rem;
   line-height: 150%;
 	max-width: 250px;
->>>>>>> cd34d9d8
 }
 </script>
 
