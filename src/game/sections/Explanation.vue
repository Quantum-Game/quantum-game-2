+<template>
	<div class="explanation placeholder">
		<h3 class="title">ELEMENT NAME</h3>
<<<<<<< HEAD
		<p> Lorem ipsum dolor sit amet, consectetur adipiscing elit, sed do eiusmod tempor incididunt ut labore et dolore magna aliqua. </p>
		
		<slot></slot>
=======
		<p>
			Lorem ipsum dolor sit amet, consectetur adipiscing elit, sed do eiusmod tempor incididunt ut
			labore et dolore magna aliqua.
		</p>
		<slot> </slot>
>>>>>>> e55d12ef
	</div>
</template>

<script>
import { Vue, Component, Prop, Watch } from 'vue-property-decorator';

@Component
export default class Explanation extends Vue {}
</script>

<style lang="scss" scoped>
.placeholder {
	width: 100%;
	height:fit-content;
	padding-top: 10px;
	padding-bottom: 10px;
	& h3 {
		margin: 0;
		font-size: 1rem;
	}

	&.explanation {
		border-top: 1px solid #8e819d;
		text-align: left;
		font-size: 1rem;
  		line-height: 150%;
	}
}
</style><|MERGE_RESOLUTION|>--- conflicted
+++ resolved
@@ -1,17 +1,11 @@
 +<template>
 	<div class="explanation placeholder">
 		<h3 class="title">ELEMENT NAME</h3>
-<<<<<<< HEAD
-		<p> Lorem ipsum dolor sit amet, consectetur adipiscing elit, sed do eiusmod tempor incididunt ut labore et dolore magna aliqua. </p>
-		
-		<slot></slot>
-=======
 		<p>
 			Lorem ipsum dolor sit amet, consectetur adipiscing elit, sed do eiusmod tempor incididunt ut
 			labore et dolore magna aliqua.
 		</p>
 		<slot> </slot>
->>>>>>> e55d12ef
 	</div>
 </template>
 
@@ -25,7 +19,7 @@
 <style lang="scss" scoped>
 .placeholder {
 	width: 100%;
-	height:fit-content;
+	height: fit-content;
 	padding-top: 10px;
 	padding-bottom: 10px;
 	& h3 {
@@ -37,7 +31,7 @@
 		border-top: 1px solid #8e819d;
 		text-align: left;
 		font-size: 1rem;
-  		line-height: 150%;
+		line-height: 150%;
 	}
 }
 </style>