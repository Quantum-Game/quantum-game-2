<template>
	<svg class="grid" :width="totalWidth" :height="totalHeight">
		<!-- DOTS -->
		<g v-for="(row, y) in grid.rows" :key="y">
			<g v-for="(column, x) in grid.cols" :key="x">
				<circle :cx="x * cellSize" :cy="y * cellSize" r="1" fill="#edeaf4" />
			</g>
		</g>
<<<<<<< HEAD

		<!-- LASER PATH -->
		<g
			v-for="(laser, index) in individualLaserPath"
			:key="'laser' + index"
			:v-if="individualLaserPath.length > 0"
			class="lasers"
		>
			<path
				:d="laser"
				stroke-dasharray="8 8"
				fill="transparent"
				stroke="red"
				stroke-width="3"
				class="laserPath"
			/>
		</g>

		<!-- CELLS -->
		<cell
			v-for="(cell, i) in grid.exportGrid().cells"
			:key="'cell' + i"
			:cell="cell"
			:cellSize="cellSize"
			@click.native="rotate(cell)"
		/>

		<!-- <path
      :d="laserPath()"
      stroke-dasharray="10 10"
      fill="transparent"
      stroke="red"
      stroke-width="2"
      class="laserPath"
    />-->
=======

		<!-- CELLS -->
		<cell v-for="(cell, i) in grid.cells" :key="'cell' + i" :cell="cell" :cellSize="cellSize" />

		<!-- LASER PATH -->
		<path
			:d="laserPath()"
			stroke-dasharray="10 10"
			fill="transparent"
			stroke="red"
			stroke-width="2"
			class="laserPath"
		/>
>>>>>>> 2adab82a

		<!-- PHOTONS -->
		<g
			v-for="(particle, index) in photons"
			:key="'particle' + index"
			:v-if="photons.length > 0"
			:style="computeParticleStyle(particle)"
			class="photons"
		>
			<photon
				name
				:intensity="particle.intensity"
				:are="particle.a.re"
				:aim="particle.a.im"
				:bre="particle.b.re"
				:bim="particle.b.im"
				:width="64"
				:height="64"
				:margin="0"
				:display-magnetic="true"
				:display-electric="false"
				:display-gaussian="false"
				:sigma="0.25"
			/>
		</g>
	</svg>
</template>

<script lang="ts">
import { Vue, Prop, Component } from 'vue-property-decorator';
import Photon from '../Photon.vue';
import Cell from '../Cell.vue';
import * as qw from "quantumweasel";
import { IGrid, ICell, Qparticle, ParticleInterface } from '@/types';

@Component({
	components: {
		Photon,
		Cell
	}
})
export default class Grid extends Vue {
<<<<<<< HEAD
	@Prop({ default: '' }) readonly grid!: {};
	@Prop({ default: '64' }) readonly cellSize!: number;
	@Prop({ default: [] }) readonly photons!: ParticleInterface[];

	get lasers(): ParticleInterface[] {
		return this.grid.computePaths();
	}

=======
	@Prop({ default: '' }) readonly grid!: IGrid;
	@Prop({ default: '64' }) readonly cellSize!: number;
	@Prop({ default: [] }) readonly lasers!: ParticleInterface[];
	@Prop({ default: [] }) readonly photons!: ParticleInterface[];

>>>>>>> 2adab82a
	get totalWidth(): number {
		return this.grid.cols * this.cellSize;
	}
	get totalHeight(): number {
		return this.grid.rows * this.cellSize;
	}

	computeParticleStyle(particle: Qparticle): {} {
		const originX = this.centerCoord(particle.x);
		const originY = this.centerCoord(particle.y);
		return {
			'transform-origin': `${originX}px ${originY}px`,
			transform: `
				rotate(${particle.direction}deg)
				translate(${particle.x * this.cellSize}px, ${particle.y * this.cellSize}px)`
		};
	}

	/**
	 * Compute the cell center at a specific coordinate for grid dots
	 * @returns x, y pixel coordinates
	 */
	centerCoord(val: number): number {
		return (val + 0.5) * this.cellSize;
	}

	/**
<<<<<<< HEAD
	 * Cell rotation
	 */
	rotate(cellI: CellInterface) {
		const cell = qw.Cell.importCell(cellI)
		cell.rotate()
		this.grid.set(cell);
	}

	/**
=======
>>>>>>> 2adab82a
	 * Create laser path through the lasers points
	 * @returns SVG laser path
	 */
	laserPath(): string {
		let pathStr = '';
		if (this.lasers.length > 0) {
			const originX = this.centerCoord(this.lasers[0].coord.x);
			const originY = this.centerCoord(this.lasers[0].coord.y);
			pathStr += `M ${originX} ${originY} `;
			this.lasers.forEach((laser: any) => {
				const x = this.centerCoord(laser.coord.x);
				const y = this.centerCoord(laser.coord.y);
				pathStr += ` L ${x} ${y} `;
			});
			pathStr += ' ';
		}
		return pathStr;
	}

<<<<<<< HEAD
	get individualLaserPath(): string[] {
		const pathsStr: string[] = [];
		if (this.lasers.length > 0) {
			this.lasers.forEach((laser: any) => {
				let pathStr = '';
				const originX = this.centerCoord(laser.coord.x);
				const originY = this.centerCoord(laser.coord.y);
				pathStr += `M ${originX} ${originY} `;
				switch (laser.direction) {
					case 0:
						pathStr += ` H ${this.centerCoord(laser.coord.x + 1)}`;
						break;
					case 90:
						pathStr += ` V ${this.centerCoord(laser.coord.y - 1)}`;
						break;
					case 180:
						pathStr += ` H ${this.centerCoord(laser.coord.x - 1)}`;
						break;
					case 270:
						pathStr += ` V ${this.centerCoord(laser.coord.y + 1)}`;
						break;
					default:
						throw new Error(`Laser has wrong direction: ${laser.direction}°`);
				}
				pathsStr.push(pathStr);
			});
		}
		return pathsStr;
	}

=======
>>>>>>> 2adab82a
	/**
	 * Create laser path through the lasers points
	 * @returns SVG laser path
	 */
	photonPath(): string {
		let pathStr = '';
		if (this.photons.length > 0) {
			const originX = this.centerCoord(this.photons[0].coord.x);
			const originY = this.centerCoord(this.photons[0].coord.y);
			pathStr += `M ${originX} ${originY} `;
			this.lasers.forEach((laser: any) => {
				const x = this.centerCoord(laser.coord.x);
				const y = this.centerCoord(laser.coord.y);
				pathStr += ` L ${x} ${y} `;
			});
		}
		return pathStr;
	}

	// HELPING FUNCTIONS
	element(y: number, x: number): ICell {
		const cells = this.grid.cells.filter((cell: ICell) => cell.coord.x === x && cell.coord.y === y);
		if (cells.length > 0) {
			return cells[0];
		}
		return {
			coord: { x, y },
			element: 'Void',
			rotation: 0,
			frozen: false
		};
	}
}
</script>

<style lang="scss" scoped>
.laserPath {
<<<<<<< HEAD
	stroke-dasharray: 8;
	animation-name: dash;
	animation-duration: 4s;
=======
	stroke-dasharray: 4 8;
	animation-name: dash;
	animation-duration: 5s;
>>>>>>> 2adab82a
	animation-timing-function: linear;
	animation-iteration-count: infinite;
	animation-direction: reverse;
}
@keyframes dash {
	to {
<<<<<<< HEAD
		stroke-dashoffset: 64;
=======
		stroke-dashoffset: 100;
>>>>>>> 2adab82a
	}
}
</style><|MERGE_RESOLUTION|>--- conflicted
+++ resolved
@@ -6,7 +6,6 @@
 				<circle :cx="x * cellSize" :cy="y * cellSize" r="1" fill="#edeaf4" />
 			</g>
 		</g>
-<<<<<<< HEAD
 
 		<!-- LASER PATH -->
 		<g
@@ -42,21 +41,6 @@
       stroke-width="2"
       class="laserPath"
     />-->
-=======
-
-		<!-- CELLS -->
-		<cell v-for="(cell, i) in grid.cells" :key="'cell' + i" :cell="cell" :cellSize="cellSize" />
-
-		<!-- LASER PATH -->
-		<path
-			:d="laserPath()"
-			stroke-dasharray="10 10"
-			fill="transparent"
-			stroke="red"
-			stroke-width="2"
-			class="laserPath"
-		/>
->>>>>>> 2adab82a
 
 		<!-- PHOTONS -->
 		<g
@@ -87,9 +71,9 @@
 
 <script lang="ts">
 import { Vue, Prop, Component } from 'vue-property-decorator';
+import * as qw from 'quantumweasel';
 import Photon from '../Photon.vue';
 import Cell from '../Cell.vue';
-import * as qw from "quantumweasel";
 import { IGrid, ICell, Qparticle, ParticleInterface } from '@/types';
 
 @Component({
@@ -99,7 +83,6 @@
 	}
 })
 export default class Grid extends Vue {
-<<<<<<< HEAD
 	@Prop({ default: '' }) readonly grid!: {};
 	@Prop({ default: '64' }) readonly cellSize!: number;
 	@Prop({ default: [] }) readonly photons!: ParticleInterface[];
@@ -108,13 +91,6 @@
 		return this.grid.computePaths();
 	}
 
-=======
-	@Prop({ default: '' }) readonly grid!: IGrid;
-	@Prop({ default: '64' }) readonly cellSize!: number;
-	@Prop({ default: [] }) readonly lasers!: ParticleInterface[];
-	@Prop({ default: [] }) readonly photons!: ParticleInterface[];
-
->>>>>>> 2adab82a
 	get totalWidth(): number {
 		return this.grid.cols * this.cellSize;
 	}
@@ -142,18 +118,15 @@
 	}
 
 	/**
-<<<<<<< HEAD
 	 * Cell rotation
 	 */
 	rotate(cellI: CellInterface) {
-		const cell = qw.Cell.importCell(cellI)
-		cell.rotate()
+		const cell = qw.Cell.importCell(cellI);
+		cell.rotate();
 		this.grid.set(cell);
 	}
 
 	/**
-=======
->>>>>>> 2adab82a
 	 * Create laser path through the lasers points
 	 * @returns SVG laser path
 	 */
@@ -173,7 +146,6 @@
 		return pathStr;
 	}
 
-<<<<<<< HEAD
 	get individualLaserPath(): string[] {
 		const pathsStr: string[] = [];
 		if (this.lasers.length > 0) {
@@ -204,8 +176,6 @@
 		return pathsStr;
 	}
 
-=======
->>>>>>> 2adab82a
 	/**
 	 * Create laser path through the lasers points
 	 * @returns SVG laser path
@@ -243,26 +213,16 @@
 
 <style lang="scss" scoped>
 .laserPath {
-<<<<<<< HEAD
 	stroke-dasharray: 8;
 	animation-name: dash;
 	animation-duration: 4s;
-=======
-	stroke-dasharray: 4 8;
-	animation-name: dash;
-	animation-duration: 5s;
->>>>>>> 2adab82a
 	animation-timing-function: linear;
 	animation-iteration-count: infinite;
 	animation-direction: reverse;
 }
 @keyframes dash {
 	to {
-<<<<<<< HEAD
 		stroke-dashoffset: 64;
-=======
-		stroke-dashoffset: 100;
->>>>>>> 2adab82a
 	}
 }
 </style>