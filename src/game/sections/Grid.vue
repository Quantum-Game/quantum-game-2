--- conflicted
+++ resolved
@@ -25,7 +25,13 @@
 		</g>
 
 		<!-- CELLS -->
-		<cell v-for="(cell, i) in grid.cells" :key="'cell' + i" :cell="cell" :cellSize="cellSize" @click="rotate(cell)" />
+		<cell
+			v-for="(cell, i) in grid.exportGrid().cells"
+			:key="'cell' + i"
+			:cell="cell"
+			:cellSize="cellSize"
+			@click.native="rotate(cell)"
+		/>
 
 		<!-- <path
       :d="laserPath()"
@@ -67,6 +73,7 @@
 import { Vue, Prop, Component } from 'vue-property-decorator';
 import Photon from '../Photon.vue';
 import Cell from '../Cell.vue';
+import * as qw from "quantumweasel";
 import { IGrid, ICell, Qparticle, ParticleInterface } from '@/types';
 
 @Component({
@@ -76,10 +83,13 @@
 	}
 })
 export default class Grid extends Vue {
-	@Prop({ default: '' }) readonly grid!: IGrid;
+	@Prop({ default: '' }) readonly grid!: {};
 	@Prop({ default: '64' }) readonly cellSize!: number;
-	@Prop({ default: [] }) readonly lasers!: ParticleInterface[];
 	@Prop({ default: [] }) readonly photons!: ParticleInterface[];
+
+	get lasers(): ParticleInterface[] {
+		return this.grid.computePaths();
+	}
 
 	get totalWidth(): number {
 		return this.grid.cols * this.cellSize;
@@ -110,10 +120,10 @@
 	/**
 	 * Cell rotation
 	 */
-	rotate(cell: ICell) {
-		const cellInst = Cell.importCell(cell)
-		console.log(cellInst.toString());
-		// CellInst.rotation += this.cell.element.rotationAngle
+	rotate(cellI: CellInterface) {
+		const cell = qw.Cell.importCell(cellI)
+		cell.rotate()
+		this.grid.set(cell);
 	}
 
 	/**
@@ -203,21 +213,12 @@
 
 <style lang="scss" scoped>
 .laserPath {
-<<<<<<< HEAD
 	stroke-dasharray: 8;
 	animation-name: dash;
 	animation-duration: 4s;
 	animation-timing-function: linear;
 	animation-iteration-count: infinite;
 	animation-direction: reverse;
-=======
-  stroke-dasharray: 4 8;
-  animation-name: dash;
-  animation-duration: 5s;
-  animation-timing-function: linear;
-  animation-iteration-count: infinite;
-  animation-direction: reverse;
->>>>>>> 3fed92d1
 }
 @keyframes dash {
 	to {
