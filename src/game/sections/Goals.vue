<template>
<<<<<<< HEAD
	<div ref="goals" class="goals-wrapper">
		<div class="upper-icons">
			<div>
				<img src="@/assets/keyIcon.svg" alt="Key Icon" width="25" />
				<span> 02</span>
			</div>
			<div>
				<img src="@/assets/keyIcon.svg" alt="Key Icon" width="25" />
				<span> 25</span>
			</div>
		</div>
		<vc-donut
			class="chart"
			background="inherit"
			foreground="rgba(255, 255, 255, 0.1)"
			unit="px"
			has-legend
			legend-placement="bottom"
			:size="200"
			:thickness="30"
			:sections="generateSections()"
			:total="totalGoal()"
			:start-angle="0"
		>
			<div class="inner-circle">{{ totalParticle().toFixed(0) }}%</div>
			<div>PROBABILITY</div>
		</vc-donut>
		<!-- <div class="bottom-icons">
=======
  <div ref="goals" class="goals-wrapper">
    <div class="upper-icons">
      <div>
        <img src="@/assets/keyIcon.svg" alt="Key Icon" width="25" />
        <span> 02</span>
      </div>
      <div>
        <img src="@/assets/keyIcon.svg" alt="Key Icon" width="25" />
        <span> 25</span>
      </div>
    </div>
		<vc-donut
			class="chart"
			:class="{ highscore: isHighScore }"
			background="#210235"
			foreground="inherit"
			unit="px"
			:size="150"
			:thickness="5"
			:sections="sections"
			:total="100"
			:start-angle="0"
		>
			<div class="inner-circle">{{ animatedPercent }}%</div>
			<div>SUCCESS</div>
		</vc-donut>
		<div class="btn-fake" @click="fakeClick">Click me</div>
    </vc-donut>
		<div class="bottom-icons">
			<span v-for="(goal, index) in goals" :key="index">
				<img src="@/assets/detectorIcon.svg" alt="Key Icon" width="30" />
			</span>
			<div>DETECTORS</div>
		</div>
	</div>
    <!-- <div class="bottom-icons">
>>>>>>> e1dea033
      <span v-for="(goal, index) in goals" :key="index">
        <div v-if="goal.value >= goal.threshold">
          <img src="@/assets/detectorIcon.svg" alt="Key Icon" width="30" class="happy" />
        </div>
        <div v-else>
          <img src="@/assets/detectorIcon.svg" alt="Key Icon" width="30" />
          {{goal.value * 100 }} / {{goal.threshold * 100}} %
        </div>
      </span>
      <div>DETECTORS</div>
    </div> -->
	</div>
</template>

<script lang="ts">
import { Vue, Component, Prop, Watch } from 'vue-property-decorator';
<<<<<<< HEAD
import { Goal, ParticleInterface } from 'quantumweasel';

interface SectionInterface {
	label: string;
	value: number;
	color: string;
}
=======
import {Tween, update as updateTween} from 'es6-tween';
>>>>>>> e1dea033

@Component({
	components: {}
})
export default class Goals extends Vue {
<<<<<<< HEAD
	@Prop() readonly goals!: Goal[];
	@Prop() readonly particles!: ParticleInterface[];

	/**
	 * Generate sections for the donut
	 */
	generateSections(): SectionInterface[] {
		const result: SectionInterface[] = [];
		this.goals.forEach((goal: Goal, index: number) => {
			if (!goal.completed) {
				const label = `Goal ${index}: ${(goal.threshold * 100).toFixed(0)} %`;
				result.push({ label, value: goal.value * 100, color: 'green' });
			} else {
				const label = `Goal completed`;
				result.push({ label, value: goal.value * 100, color: 'purple' });
			}
		});
		return result;
	}

	totalPercentage(): number {
		let sum = 0;
		this.goals.map((goal: Goal) => (sum += goal.value));
		return (1 - sum) * 100;
	}

	totalGoal(): number {
		let sum = 0;
		this.goals.map((goal: Goal) => (sum += goal.threshold));
		return sum * 100 + 1;
	}

	totalParticle(): number {
		let sum = 0;
		this.particles.map((particle) => (sum += particle.opacity));
		return sum * 100;
=======
	@Prop() readonly detectors!: number;
	@Prop() readonly percentage!: number;
	@Prop() readonly goals!: any;
	percent: number = this.percentage;
	tweenedPercent: number = this.percentage;
	isHighScore: boolean = false;
	width = 100;

	fakeClick() {
		this.percent = Math.random() * 100;
		this.isHighScore = this.percent > 50;

		requestAnimationFrame(this.animateTween);
	}

	animateTween(time) {
		const id = requestAnimationFrame(this.animateTween);				
		const result = updateTween(time);
		if(!result) cancelAnimationFrame(id);
	}

	get animatedPercent() {
		return Number(this.tweenedPercent).toFixed(1);
	}
	get sections() {
		return [{ value: Number(this.tweenedPercent.toFixed(1)), color: '#5D00D5' }];
	}

	@Watch('percent')
	onPercentChanged(val, oldVal) {
		console.log(oldVal, val)
		const vm = this;
		new Tween({value: oldVal})
		.to({ value: val }, 500)
		.on('update', ({value}) => {
			vm.tweenedPercent = value;
		})
		.start();
>>>>>>> e1dea033
	}
					
}
</script>

<style lang="scss" scoped>
.goals-wrapper {
	border-top: 1px solid white;
	padding-top: 10px;
	padding-bottom: 100px;
	border-bottom: 1px solid white;
	width: 100%;
	// height: 320px;
	display: flex;
	flex-direction: column;

	& .upper-icons {
		display: flex;
		flex-direction: row;
		justify-content: space-between;
		//justify-content: left;
		margin-bottom: 2rem;
	}
	& .bottom-icons {
		line-height: 150%;
<<<<<<< HEAD
		& .happy {
			background-color: green;
		}
	}
	& .chart {
		& div.inner-circle {
			font-size: 3rem;
		}
		margin-bottom: 2rem;
=======
	}
	& .chart {
		& div.inner-circle {
			font-size: 2rem;
		}
		margin-bottom: 2rem;

		position: relative;

		&::after {
			content: '';
			position: absolute;
			width: 155px;
			height: 155px;
			border: 2px solid rgba(255, 255, 255, 0.6);
			border-radius: 50%;
		}
	}

	& .btn-fake {
		border: 1px solid;
		width: 50%;
		margin: 0 auto 50px;
		padding: 10px;
		cursor: pointer;
>>>>>>> e1dea033
	}
}
</style><|MERGE_RESOLUTION|>--- conflicted
+++ resolved
@@ -1,34 +1,4 @@
 <template>
-<<<<<<< HEAD
-	<div ref="goals" class="goals-wrapper">
-		<div class="upper-icons">
-			<div>
-				<img src="@/assets/keyIcon.svg" alt="Key Icon" width="25" />
-				<span> 02</span>
-			</div>
-			<div>
-				<img src="@/assets/keyIcon.svg" alt="Key Icon" width="25" />
-				<span> 25</span>
-			</div>
-		</div>
-		<vc-donut
-			class="chart"
-			background="inherit"
-			foreground="rgba(255, 255, 255, 0.1)"
-			unit="px"
-			has-legend
-			legend-placement="bottom"
-			:size="200"
-			:thickness="30"
-			:sections="generateSections()"
-			:total="totalGoal()"
-			:start-angle="0"
-		>
-			<div class="inner-circle">{{ totalParticle().toFixed(0) }}%</div>
-			<div>PROBABILITY</div>
-		</vc-donut>
-		<!-- <div class="bottom-icons">
-=======
   <div ref="goals" class="goals-wrapper">
     <div class="upper-icons">
       <div>
@@ -65,7 +35,6 @@
 		</div>
 	</div>
     <!-- <div class="bottom-icons">
->>>>>>> e1dea033
       <span v-for="(goal, index) in goals" :key="index">
         <div v-if="goal.value >= goal.threshold">
           <img src="@/assets/detectorIcon.svg" alt="Key Icon" width="30" class="happy" />
@@ -82,7 +51,7 @@
 
 <script lang="ts">
 import { Vue, Component, Prop, Watch } from 'vue-property-decorator';
-<<<<<<< HEAD
+import {Tween, update as updateTween} from 'es6-tween';
 import { Goal, ParticleInterface } from 'quantumweasel';
 
 interface SectionInterface {
@@ -90,52 +59,11 @@
 	value: number;
 	color: string;
 }
-=======
-import {Tween, update as updateTween} from 'es6-tween';
->>>>>>> e1dea033
 
 @Component({
 	components: {}
 })
 export default class Goals extends Vue {
-<<<<<<< HEAD
-	@Prop() readonly goals!: Goal[];
-	@Prop() readonly particles!: ParticleInterface[];
-
-	/**
-	 * Generate sections for the donut
-	 */
-	generateSections(): SectionInterface[] {
-		const result: SectionInterface[] = [];
-		this.goals.forEach((goal: Goal, index: number) => {
-			if (!goal.completed) {
-				const label = `Goal ${index}: ${(goal.threshold * 100).toFixed(0)} %`;
-				result.push({ label, value: goal.value * 100, color: 'green' });
-			} else {
-				const label = `Goal completed`;
-				result.push({ label, value: goal.value * 100, color: 'purple' });
-			}
-		});
-		return result;
-	}
-
-	totalPercentage(): number {
-		let sum = 0;
-		this.goals.map((goal: Goal) => (sum += goal.value));
-		return (1 - sum) * 100;
-	}
-
-	totalGoal(): number {
-		let sum = 0;
-		this.goals.map((goal: Goal) => (sum += goal.threshold));
-		return sum * 100 + 1;
-	}
-
-	totalParticle(): number {
-		let sum = 0;
-		this.particles.map((particle) => (sum += particle.opacity));
-		return sum * 100;
-=======
 	@Prop() readonly detectors!: number;
 	@Prop() readonly percentage!: number;
 	@Prop() readonly goals!: any;
@@ -174,7 +102,6 @@
 			vm.tweenedPercent = value;
 		})
 		.start();
->>>>>>> e1dea033
 	}
 					
 }
@@ -200,17 +127,6 @@
 	}
 	& .bottom-icons {
 		line-height: 150%;
-<<<<<<< HEAD
-		& .happy {
-			background-color: green;
-		}
-	}
-	& .chart {
-		& div.inner-circle {
-			font-size: 3rem;
-		}
-		margin-bottom: 2rem;
-=======
 	}
 	& .chart {
 		& div.inner-circle {
@@ -236,7 +152,6 @@
 		margin: 0 auto 50px;
 		padding: 10px;
 		cursor: pointer;
->>>>>>> e1dea033
 	}
 }
 </style>