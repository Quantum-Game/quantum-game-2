<template>
<<<<<<< HEAD
  <div ref="goals" class="goals-wrapper">
    <div class="upper-icons">
      <div>
        <img src="@/assets/keyIcon.svg" alt="Key Icon" width="25" />
        <!-- NUMBER OF KEYS -->
        <span>02</span>
      </div>
      <div>
        <img src="@/assets/keyIcon.svg" alt="Key Icon" width="25" />
        <!-- NUMBER OF POINTS? -->
        <span>25</span>
      </div>
    </div>
    <svg height="210" width="100%" xmlns="http://www.w3.org/2000/svg">
      <circle cx="105" cy="105" r="80%" stroke="white" fill="transparent" stroke-width="1" />
    </svg>
    <vc-donut
      class="chart"
      background="inherit"
      foreground="rgba(255, 255, 255, 0.1)"
      unit="px"
      :size="200"
      :thickness="30"
      :sections="sections"
      :total="100"
      :start-angle="0"
    >
      <div class="inner-circle">{{ (percentage * 100).toFixed(0) }}%</div>
      <div>PROBABILITY</div>
    </vc-donut>
    <div class="bottom-icons">
      <span v-for="(goal, index) in goals" :key="index">
      	<img src="@/assets/detectorIcon.svg" alt="Key Icon" width="30" />
      </span>
      <div>DETECTORS</div>
    </div>
  </div>
=======
	<div ref="goals" class="goals-wrapper">
		<div class="upper-icons">
			<div>
				<img src="@/assets/keyIcon.svg" alt="Key Icon" width="25" />
				<!-- NUMBER OF KEYS -->
				<span> 02</span>
			</div>
			<div>
				<img src="@/assets/keyIcon.svg" alt="Key Icon" width="25" />
				<!-- NUMBER OF POINTS? -->
				<span> 25</span>
			</div>
		</div>
		<svg height="210" width="100%" xmlns="http://www.w3.org/2000/svg">
			<circle cx="105" cy="105" r="80%" stroke="white" fill="transparent" stroke-width="1" />
		</svg>
		<!-- <vc-donut
			class="chart"
			background="inherit"
			foreground="rgba(255, 255, 255, 0.1)"
			:size="200"
			unit="px"
			:thickness="30"
			:sections="sections"
			:total="100"
			:start-angle="0"
		>
			<div class="inner-circle">{{ percentage }}%</div>
			<div>PROBABILITY</div>
		</vc-donut> -->
		<div class="bottom-icons">
			<img src="@/assets/detectorIcon.svg" alt="Key Icon" width="30" />
			<img src="@/assets/detectorIcon.svg" alt="Key Icon" width="30" />
			<div>DETECTORS</div>
		</div>
	</div>
>>>>>>> 9ee8b1c8
</template>

<script lang="ts">
import { Vue, Component, Prop, Watch } from 'vue-property-decorator';

@Component({
  components: {}
})
export default class Goals extends Vue {
  @Prop() readonly detectors!: number;
  @Prop() readonly percentage!: number;
  @Prop() readonly goals!: any;
  percent = 10;
  width = 100;

  sections = [{ value: this.percentage, color: '#FF0055' }];
}
</script>

<style lang="scss" scoped>
.goals-wrapper {
  border-top: 1px solid white;
  padding-top: 10px;
  padding-bottom: 100px;
  border-bottom: 1px solid white;
  width: 100%;
  height: 320px;
  display: flex;
  flex-direction: column;

<<<<<<< HEAD
  & .upper-icons {
    display: flex;
    flex-direction: row;
    justify-content: space-between;
    //justify-content: left;
    margin-bottom: 2rem;
  }
  & .bottom-icons {
    line-height: 150%;
  }
  & .chart {
    & div.inner-circle {
      font-size: 3rem;
    }
    margin-bottom: 2rem;
  }
=======
	& .upper-icons {
		display: flex;
		flex-direction: row;
		justify-content: space-between;
		//justify-content: left;
		margin-bottom: 2rem;
	}
	& .bottom-icons {
		line-height: 150%;
	}
	& .chart {
		& div.inner-circle {
			font-size: 3rem;
		}
		margin-bottom: 2rem;
	}
>>>>>>> 9ee8b1c8
}
</style><|MERGE_RESOLUTION|>--- conflicted
+++ resolved
@@ -1,5 +1,4 @@
 <template>
-<<<<<<< HEAD
   <div ref="goals" class="goals-wrapper">
     <div class="upper-icons">
       <div>
@@ -37,44 +36,6 @@
       <div>DETECTORS</div>
     </div>
   </div>
-=======
-	<div ref="goals" class="goals-wrapper">
-		<div class="upper-icons">
-			<div>
-				<img src="@/assets/keyIcon.svg" alt="Key Icon" width="25" />
-				<!-- NUMBER OF KEYS -->
-				<span> 02</span>
-			</div>
-			<div>
-				<img src="@/assets/keyIcon.svg" alt="Key Icon" width="25" />
-				<!-- NUMBER OF POINTS? -->
-				<span> 25</span>
-			</div>
-		</div>
-		<svg height="210" width="100%" xmlns="http://www.w3.org/2000/svg">
-			<circle cx="105" cy="105" r="80%" stroke="white" fill="transparent" stroke-width="1" />
-		</svg>
-		<!-- <vc-donut
-			class="chart"
-			background="inherit"
-			foreground="rgba(255, 255, 255, 0.1)"
-			:size="200"
-			unit="px"
-			:thickness="30"
-			:sections="sections"
-			:total="100"
-			:start-angle="0"
-		>
-			<div class="inner-circle">{{ percentage }}%</div>
-			<div>PROBABILITY</div>
-		</vc-donut> -->
-		<div class="bottom-icons">
-			<img src="@/assets/detectorIcon.svg" alt="Key Icon" width="30" />
-			<img src="@/assets/detectorIcon.svg" alt="Key Icon" width="30" />
-			<div>DETECTORS</div>
-		</div>
-	</div>
->>>>>>> 9ee8b1c8
 </template>
 
 <script lang="ts">
@@ -105,24 +66,6 @@
   display: flex;
   flex-direction: column;
 
-<<<<<<< HEAD
-  & .upper-icons {
-    display: flex;
-    flex-direction: row;
-    justify-content: space-between;
-    //justify-content: left;
-    margin-bottom: 2rem;
-  }
-  & .bottom-icons {
-    line-height: 150%;
-  }
-  & .chart {
-    & div.inner-circle {
-      font-size: 3rem;
-    }
-    margin-bottom: 2rem;
-  }
-=======
 	& .upper-icons {
 		display: flex;
 		flex-direction: row;
@@ -139,6 +82,5 @@
 		}
 		margin-bottom: 2rem;
 	}
->>>>>>> 9ee8b1c8
 }
 </style>