--- conflicted
+++ resolved
@@ -1,5 +1,4 @@
 <template>
-<<<<<<< HEAD
   <div ref="goals" class="goals-wrapper">
     <!-- <div class="upper-icons">
       <div>
@@ -28,36 +27,6 @@
     </vc-donut>
 	<!-- BOTTOM ICONS -->
     <div class="bottom-icons">
-=======
-	<div ref="goals" class="goals-wrapper">
-		<div class="upper-icons">
-			<div>
-				<img src="@/assets/keyIcon.svg" alt="Key Icon" width="25" />
-				<span> 02</span>
-			</div>
-			<div>
-				<img src="@/assets/keyIcon.svg" alt="Key Icon" width="25" />
-				<span> 25</span>
-			</div>
-		</div>
-		<vc-donut
-			class="chart"
-			background="inherit"
-			foreground="rgba(255, 255, 255, 0.1)"
-			unit="px"
-			has-legend
-			legend-placement="bottom"
-			:size="200"
-			:thickness="30"
-			:sections="generateSections()"
-			:total="totalGoal()"
-			:start-angle="0"
-		>
-			<div class="inner-circle">{{ totalParticle().toFixed(0) }}%</div>
-			<div>PROBABILITY</div>
-		</vc-donut>
-		<!-- <div class="bottom-icons">
->>>>>>> c93ca025
       <span v-for="(goal, index) in goals" :key="index">
         <div v-if="goal.value >= goal.threshold">
           <img src="@/assets/detectorIcon.svg" alt="Key Icon" width="30" class="happy" />
@@ -67,15 +36,9 @@
           <!-- {{goal.value * 100 }} / {{goal.threshold * 100}} % -->
         </div>
       </span>
-<<<<<<< HEAD
     </div>
     <div>DETECTORS</div>
   </div>
-=======
-      <div>DETECTORS</div>
-    </div> -->
-	</div>
->>>>>>> c93ca025
 </template>
 
 <script lang="ts">
@@ -143,31 +106,6 @@
 	display: flex;
 	flex-direction: column;
 
-<<<<<<< HEAD
-  & .upper-icons {
-    display: flex;
-    flex-direction: row;
-    justify-content: space-between;
-    //justify-content: left;
-    margin-bottom: 2rem;
-  }
-  & .bottom-icons {
-	display: flex;
-    line-height: 150%;
-	justify-content: center;
-	padding: 5px;
-    & .happy {
-      background-color: white;
-    }
-  }
-  & .chart {
-    & div.inner-circle {
-      font-size: 3rem;
-    }
-    margin-bottom: 2rem;
-	padding-top: 10px;
-  }
-=======
 	& .upper-icons {
 		display: flex;
 		flex-direction: row;
@@ -176,9 +114,12 @@
 		margin-bottom: 2rem;
 	}
 	& .bottom-icons {
+		display: flex;
 		line-height: 150%;
+		justify-content: center;
+		padding: 5px;
 		& .happy {
-			background-color: green;
+			background-color: white;
 		}
 	}
 	& .chart {
@@ -186,7 +127,7 @@
 			font-size: 3rem;
 		}
 		margin-bottom: 2rem;
+		padding-top: 10px;
 	}
->>>>>>> c93ca025
 }
 </style>