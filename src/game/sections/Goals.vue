<template>
  <div ref="goals" class="goals-wrapper">
<<<<<<< HEAD
    <div class="upper-icons">
=======
    <!-- <div class="upper-icons">
>>>>>>> c33d30c7
      <div>
        <img src="@/assets/keyIcon.svg" alt="Key Icon" width="25" />
        <span> 02</span>
      </div>
      <div>
        <img src="@/assets/keyIcon.svg" alt="Key Icon" width="25" />
        <span> 25</span>
      </div>
<<<<<<< HEAD
    </div>
		<vc-donut
			class="chart"
			:class="{ highscore: isHighScore }"
			background="#210235"
			foreground="inherit"
			unit="px"
			:size="150"
			:thickness="5"
			:sections="sections"
			:total="100"
			:start-angle="0"
		>
			<div class="inner-circle">{{ animatedPercent }}%</div>
			<div>SUCCESS</div>
		</vc-donut>
		<div class="btn-fake" @click="fakeClick">Click me</div>
    </vc-donut>
		<div class="bottom-icons">
			<span v-for="(goal, index) in goals" :key="index">
				<img src="@/assets/detectorIcon.svg" alt="Key Icon" width="30" />
			</span>
			<div>DETECTORS</div>
		</div>
	</div>
    <!-- <div class="bottom-icons">
=======
    </div> -->
    <vc-donut
      class="chart"
      background="inherit"
      foreground="rgba(255, 255, 255, 0.1)"
      unit="px"
      legend-placement="bottom"
      :size="200"
      :thickness="30"
      :sections="generateSections()"
      :total="totalGoal()"
      :start-angle="0"
    >
      <div class="inner-circle">{{ totalParticle().toFixed(0) }}%</div>
      <div>PROBABILITY</div>
    </vc-donut>
	<!-- BOTTOM ICONS -->
    <div class="bottom-icons">
>>>>>>> c33d30c7
      <span v-for="(goal, index) in goals" :key="index">
        <div v-if="goal.value >= goal.threshold">
          <img src="@/assets/detectorIcon.svg" alt="Key Icon" width="30" class="happy" />
        </div>
        <div v-else>
          <img src="@/assets/detectorIcon.svg" alt="Key Icon" width="30" />
          <!-- {{goal.value * 100 }} / {{goal.threshold * 100}} % -->
        </div>
      </span>
    </div>
    <div>DETECTORS</div>
  </div>
</template>

<script lang="ts">
import { Vue, Component, Prop, Watch } from 'vue-property-decorator';
import {Tween, update as updateTween} from 'es6-tween';
import { Goal, ParticleInterface } from 'quantumweasel';

interface SectionInterface {
	label: string;
	value: number;
	color: string;
}

@Component({
	components: {}
})
export default class Goals extends Vue {
	@Prop() readonly detectors!: number;
	@Prop() readonly percentage!: number;
	@Prop() readonly goals!: any;
	percent: number = this.percentage;
	tweenedPercent: number = this.percentage;
	isHighScore: boolean = false;
	width = 100;

	fakeClick() {
		this.percent = Math.random() * 100;
		this.isHighScore = this.percent > 50;

		requestAnimationFrame(this.animateTween);
	}

	animateTween(time) {
		const id = requestAnimationFrame(this.animateTween);				
		const result = updateTween(time);
		if(!result) cancelAnimationFrame(id);
	}

	get animatedPercent() {
		return Number(this.tweenedPercent).toFixed(1);
	}
	get sections() {
		return [{ value: Number(this.tweenedPercent.toFixed(1)), color: '#5D00D5' }];
	}

	@Watch('percent')
	onPercentChanged(val, oldVal) {
		console.log(oldVal, val)
		const vm = this;
		new Tween({value: oldVal})
		.to({ value: val }, 500)
		.on('update', ({value}) => {
			vm.tweenedPercent = value;
		})
		.start();
	}
					
}
</script>

<style lang="scss" scoped>
.goals-wrapper {
	border-top: 1px solid white;
	padding-top: 10px;
	padding-bottom: 100px;
	border-bottom: 1px solid white;
	width: 100%;
	// height: 320px;
	display: flex;
	flex-direction: column;

	& .upper-icons {
		display: flex;
		flex-direction: row;
		justify-content: space-between;
		//justify-content: left;
		margin-bottom: 2rem;
	}
	& .bottom-icons {
		display: flex;
		line-height: 150%;
<<<<<<< HEAD
=======
		justify-content: center;
		padding: 5px;
		& .happy {
			background-color: white;
		}
>>>>>>> c33d30c7
	}
	& .chart {
		& div.inner-circle {
			font-size: 2rem;
		}
		margin-bottom: 2rem;
<<<<<<< HEAD

		position: relative;

		&::after {
			content: '';
			position: absolute;
			width: 155px;
			height: 155px;
			border: 2px solid rgba(255, 255, 255, 0.6);
			border-radius: 50%;
		}
	}

	& .btn-fake {
		border: 1px solid;
		width: 50%;
		margin: 0 auto 50px;
		padding: 10px;
		cursor: pointer;
=======
		padding-top: 10px;
>>>>>>> c33d30c7
	}
}
</style><|MERGE_RESOLUTION|>--- conflicted
+++ resolved
@@ -1,10 +1,6 @@
 <template>
   <div ref="goals" class="goals-wrapper">
-<<<<<<< HEAD
-    <div class="upper-icons">
-=======
     <!-- <div class="upper-icons">
->>>>>>> c33d30c7
       <div>
         <img src="@/assets/keyIcon.svg" alt="Key Icon" width="25" />
         <span> 02</span>
@@ -13,8 +9,7 @@
         <img src="@/assets/keyIcon.svg" alt="Key Icon" width="25" />
         <span> 25</span>
       </div>
-<<<<<<< HEAD
-    </div>
+    </div> -->
 		<vc-donut
 			class="chart"
 			:class="{ highscore: isHighScore }"
@@ -36,30 +31,10 @@
 			<span v-for="(goal, index) in goals" :key="index">
 				<img src="@/assets/detectorIcon.svg" alt="Key Icon" width="30" />
 			</span>
-			<div>DETECTORS</div>
+			<!-- <div>DETECTORS</div> -->
 		</div>
 	</div>
     <!-- <div class="bottom-icons">
-=======
-    </div> -->
-    <vc-donut
-      class="chart"
-      background="inherit"
-      foreground="rgba(255, 255, 255, 0.1)"
-      unit="px"
-      legend-placement="bottom"
-      :size="200"
-      :thickness="30"
-      :sections="generateSections()"
-      :total="totalGoal()"
-      :start-angle="0"
-    >
-      <div class="inner-circle">{{ totalParticle().toFixed(0) }}%</div>
-      <div>PROBABILITY</div>
-    </vc-donut>
-	<!-- BOTTOM ICONS -->
-    <div class="bottom-icons">
->>>>>>> c33d30c7
       <span v-for="(goal, index) in goals" :key="index">
         <div v-if="goal.value >= goal.threshold">
           <img src="@/assets/detectorIcon.svg" alt="Key Icon" width="30" class="happy" />
@@ -67,11 +42,6 @@
         <div v-else>
           <img src="@/assets/detectorIcon.svg" alt="Key Icon" width="30" />
           <!-- {{goal.value * 100 }} / {{goal.threshold * 100}} % -->
-        </div>
-      </span>
-    </div>
-    <div>DETECTORS</div>
-  </div>
 </template>
 
 <script lang="ts">
@@ -105,7 +75,7 @@
 	}
 
 	animateTween(time) {
-		const id = requestAnimationFrame(this.animateTween);				
+		const id = requestAnimationFrame(this.animateTween);
 		const result = updateTween(time);
 		if(!result) cancelAnimationFrame(id);
 	}
@@ -128,7 +98,7 @@
 		})
 		.start();
 	}
-					
+
 }
 </script>
 
@@ -153,21 +123,17 @@
 	& .bottom-icons {
 		display: flex;
 		line-height: 150%;
-<<<<<<< HEAD
-=======
 		justify-content: center;
 		padding: 5px;
-		& .happy {
-			background-color: white;
-		}
->>>>>>> c33d30c7
+		// & .happy {
+		// 	background-color: white;
+		// }
 	}
 	& .chart {
 		& div.inner-circle {
 			font-size: 2rem;
 		}
 		margin-bottom: 2rem;
-<<<<<<< HEAD
 
 		position: relative;
 
@@ -187,9 +153,6 @@
 		margin: 0 auto 50px;
 		padding: 10px;
 		cursor: pointer;
-=======
-		padding-top: 10px;
->>>>>>> c33d30c7
 	}
 }
 </style>