--- conflicted
+++ resolved
@@ -226,20 +226,11 @@
    */
   rotate(cell: Cell) {
     cell.rotate();
-<<<<<<< HEAD
-    console.debug(cell.toString());
-=======
->>>>>>> b61391ca
     this.level.grid.set(cell);
     this.reset();
   }
 
   reset() {
-<<<<<<< HEAD
-    // const levelObj = this.level.exportLevel();
-    // this.level = Level.importLevel(levelObj);
-=======
->>>>>>> b61391ca
     this.frame = new Frame(this.level);
     this.frames = [this.frame.next()];
     this.frameNumber = 0;
