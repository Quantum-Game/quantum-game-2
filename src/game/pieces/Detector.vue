<template>
	<svg>
<<<<<<< HEAD
		<g id="Qactive">
=======
		<metadata>
			<sfw xmlns="&ns_sfw;">
				<slices></slices>
				<sliceSourceBounds
					bottomLeftOrigin="true"
					height="69"
					width="87.4"
					x="2"
					y="-8"
				></sliceSourceBounds>
			</sfw>
		</metadata>
		<!-- ACTIVE STATE - AFTER HIT BY PHOTON (ONLY ONE DETECTOR ON THE BOARD)-->
		<g id="Qactive" class="st0">
>>>>>>> 3fed92d1
			<path
				class="st1"
				d="M7.5,58.5h-3c0-15.1,15.5-18,15.6-18l0.5,3L20.4,42l0.3,1.5C20.1,43.6,7.5,46,7.5,58.5z"
			/>
			<g class="st2">
				<polygon class="st3" points="56.9,21.5 56.6,16.4 52.2,19.2 		" />
				<polygon class="st3" points="52.7,24.3 52.4,19.1 48.1,22 		" />
				<polygon class="st3" points="48.6,27.1 48.2,21.9 43.9,24.8 		" />
				<polygon class="st3" points="44.4,29.8 44.1,24.6 39.7,27.5 		" />
			</g>
			<g class="st2">
				<polygon class="st3" points="43.5,33.7 38.8,36 43.1,38.9 		" />
				<polygon class="st3" points="47.6,36.5 42.9,38.8 47.2,41.7 		" />
				<polygon class="st3" points="51.7,39.4 47,41.6 51.3,44.5 		" />
				<polygon class="st3" points="55.9,42.2 51.2,44.4 55.5,47.4 		" />
			</g>
			<g class="st2">
				<g>
					<linearGradient
						id="detectorSVGID_2_"
						gradientUnits="userSpaceOnUse"
						x1="169.5468"
						y1="-119.9468"
						x2="225.5468"
						y2="-119.9468"
						gradientTransform="matrix(6.123234e-17 1 1 -6.123234e-17 151.5468 -165.5468)"
					>
						<stop offset="0" style="stop-color:#FBB03B" />
						<stop offset="6.042393e-02" style="stop-color:#FBAA3C" />
						<stop offset="0.1405" style="stop-color:#FC993E" />
						<stop offset="0.2315" style="stop-color:#FC7E42" />
						<stop offset="0.3307" style="stop-color:#FD5748" />
						<stop offset="0.4352" style="stop-color:#FE274F" />
						<stop offset="0.5088" style="stop-color:#FF0055" />
						<stop offset="0.5823" style="stop-color:#E90873" />
						<stop offset="0.7213" style="stop-color:#C416A7" />
						<stop offset="0.8423" style="stop-color:#A920CD" />
						<stop offset="0.9392" style="stop-color:#9827E4" />
						<stop offset="1" style="stop-color:#9229ED" />
					</linearGradient>
					<path
						id="detectorSVGID_1_"
						class="st4"
						d="M33.9,32l23.3-15.7C52.1,8.9,43.6,4,34,4C18.5,4,6,16.5,6,32s12.5,28,28,28
						c9.6,0,18.1-4.9,23.2-12.3L33.9,32z"
					/>
				</g>
				<g>
					<defs>
						<path
							id="detectorSVGID_3_"
							d="M33.9,32l23.3-15.7C52.1,8.9,43.6,4,34,4C18.5,4,6,16.5,6,32s12.5,28,28,28c9.6,0,18.1-4.9,23.2-12.3
							L33.9,32z"
						/>
					</defs>
					<clipPath id="detectorSVGID_5_">
						<use xlink:href="#detectorSVGID_3_" style="overflow:visible;" />
					</clipPath>
					<path class="st5" d="M12,7c0,0-11,48,53,45S47,72,47,72l-32-7L2,29V13L12,7z" />
				</g>
				<g>
					<defs>
						<path
							id="detectorSVGID_6_"
							d="M33.9,32l23.3-15.7C52.1,8.9,43.6,4,34,4C18.5,4,6,16.5,6,32s12.5,28,28,28c9.6,0,18.1-4.9,23.2-12.3
							L33.9,32z"
						/>
					</defs>
					<clipPath id="detectorSVGID_7_">
						<use xlink:href="#detectorSVGID_6_" style="overflow:visible;" />
					</clipPath>
					<polygon class="st6" points="55,10 32,32 56,54 61,47 62,22 60,14 			" />
				</g>
			</g>
			<g class="st7">
				<g>
					<circle class="st8" cx="40" cy="14" r="5" />
				</g>
				<g>
					<circle class="st9" cx="15" cy="22" r="4" />
				</g>
				<g>
					<circle class="st10" cx="27" cy="35" r="3" />
				</g>
				<g>
					<circle class="st11" cx="38" cy="50" r="5" />
				</g>
				<g>
					<circle class="st11" cx="13" cy="44" r="2" />
				</g>
				<g>
					<circle class="st8" cx="23" cy="10" r="2" />
				</g>
			</g>
		</g>
		<!-- BASIC STATE -->
		<g id="Qregular">
			<g>
				<path
					class="st12"
					d="M7.5,58.5h-3c0-15.1,15.5-18,15.6-18l0.5,3L20.4,42l0.3,1.5C20.1,43.6,7.5,46,7.5,58.5z"
				/>
				<g>
					<polygon class="st3" points="56.9,21.5 56.6,16.4 52.2,19.2 			" />
					<polygon class="st3" points="52.7,24.3 52.4,19.1 48.1,22 			" />
					<polygon class="st3" points="48.6,27.1 48.2,21.9 43.9,24.8 			" />
					<polygon class="st3" points="44.4,29.8 44.1,24.6 39.7,27.5 			" />
				</g>
				<g>
					<polygon class="st3" points="43.5,33.7 38.8,36 43.1,38.9 			" />
					<polygon class="st3" points="47.6,36.5 42.9,38.8 47.2,41.7 			" />
					<polygon class="st3" points="51.7,39.4 47,41.6 51.3,44.5 			" />
					<polygon class="st3" points="55.9,42.2 51.2,44.4 55.5,47.4 			" />
				</g>
				<g>
					<g>
						<path
							id="detectorSVGID_4_detector"
							class="st13"
							d="M33.9,32l23.3-15.7C52.1,8.9,43.6,4,34,4C18.5,4,6,16.5,6,32s12.5,28,28,28
							c9.6,0,18.1-4.9,23.2-12.3L33.9,32z"
						/>
					</g>
					<g>
						<defs>
							<path
								id="detectorSVGID_8_detector"
								d="M33.9,32l23.3-15.7C52.1,8.9,43.6,4,34,4C18.5,4,6,16.5,6,32s12.5,28,28,28c9.6,0,18.1-4.9,23.2-12.3
								L33.9,32z"
							/>
						</defs>
						<clipPath id="detectorSVGID_9_detector">
							<use xlink:href="#detectorSVGID_8_detector" style="overflow:visible;" />
						</clipPath>
						<path class="st14" d="M12,7c0,0-11,48,53,45S47,72,47,72l-32-7L2,29V13L12,7z" />
					</g>
					<g>
						<defs>
							<path
								id="detectorSVGID_10_"
								d="M33.9,32l23.3-15.7C52.1,8.9,43.6,4,34,4C18.5,4,6,16.5,6,32s12.5,28,28,28c9.6,0,18.1-4.9,23.2-12.3
								L33.9,32z"
							/>
						</defs>
						<clipPath id="detectorSVGID_11_">
							<use xlink:href="#detectorSVGID_10_" style="overflow:visible;" />
						</clipPath>
						<polygon class="st15" points="55,10 32,32 56,54 61,47 62,22 60,14 				" />
					</g>
				</g>
				<g>
					<g>
						<circle class="st16" cx="40" cy="14" r="5" />
					</g>
					<g>
						<circle class="st16" cx="27" cy="35" r="3" />
					</g>
					<g>
						<circle class="st17" cx="13" cy="44" r="2" />
					</g>
					<g>
						<circle class="st16" cx="23" cy="10" r="2" />
					</g>
					<path
						class="st16"
						d="M19,22c0-2.2-1.8-4-4-4c-1.4,0-2.7,0.8-3.4,1.9c0.2,1.7,0.5,3.5,1,5.3c0.7,0.5,1.5,0.8,2.4,0.8
						C17.2,26,19,24.2,19,22z"
					/>
					<path
						class="st17"
						d="M11,22c0,1.3,0.6,2.5,1.6,3.2c-0.5-1.8-0.8-3.6-1-5.3C11.2,20.5,11,21.2,11,22z"
					/>
					<path
						class="st16"
						d="M38,45c-2,0-3.8,1.2-4.5,2.9c2.8,1.1,6,2,9.5,2.8c0-0.2,0-0.4,0-0.7C43,47.2,40.8,45,38,45z"
					/>
					<path
						class="st17"
						d="M33,50c0,2.8,2.2,5,5,5c2.5,0,4.6-1.9,5-4.3c-3.5-0.7-6.7-1.6-9.5-2.8C33.2,48.5,33,49.3,33,50z"
					/>
				</g>
			</g>
		</g>
		<!-- OUTLINE -->
		<g v-if="border" id="Qoutline" >
			<path
				class="st8"
				:style="{ fill: border }"
				d="M34,4c7.4,0,14.2,2.9,19.2,7.7c1.5,1.4,2.8,2.9,4,4.6l-0.6,0.4l0.3,4.8l-4.3-2.1l-0.2,0.1l0.3,4.8l-4.2-2.1
				l-0.2,0.2l0.4,4.8L44.3,25l-0.2,0.1l0.3,4.7l-4.2-2.1L33.9,32l5.5,3.7l4.1-2l-0.3,4.5l0.4,0.3l4.1-2L47.3,41l0.4,0.3l4-1.9
				l-0.3,4.4l0.5,0.3l4-1.9l-0.3,4.4l1.6,1.1c-1,1.5-2.2,2.9-3.5,4.2c0,0-0.1,0.1-0.1,0.1c-5.1,5-12,8-19.6,8
				c-9.3,0-17.6-4.5-22.7-11.5c-2.2,2.3-3.8,5.5-3.8,10h-3c0-5.9,2.3-9.9,5.2-12.6C7.3,41.8,6,37.1,6,32c0-6.1,2-11.8,5.3-16.4
				C16.4,8.6,24.6,4,34,4 M34,3c-9.3,0-18.1,4.5-23.5,12C6.9,20,5,25.9,5,32c0,4.8,1.2,9.5,3.4,13.7c-3.3,3.4-4.9,7.7-4.9,12.8v1h1h3
				h1v-1c0-3.3,0.9-6.1,2.8-8.4C16.8,56.9,25.2,61,34,61c7.6,0,14.8-3,20.3-8.3l0.1-0.1c1.4-1.3,2.6-2.8,3.6-4.3l0.6-0.8l-0.8-0.6
				l-1.2-0.8l0.3-3.8l0.1-1.7l-1.6,0.7l-3,1.4l0.3-3.2l0.1-1.7l-1.6,0.7l-2.9,1.4l0.3-3.3l0.1-1.7l-1.6,0.8L44.2,37l0.3-3.3l0.1-1.7
				l-1.6,0.8l-3.6,1.8L35.7,32l4.6-3.1l3.7,1.8l1.5,0.8l-0.1-1.7l-0.2-3.2l2.9,1.4l1.6,0.8L49.6,27l-0.3-3.3l2.9,1.5l1.5,0.8l-0.1-1.7
				L53.5,21l3,1.4l1.5,0.8l-0.1-1.7l-0.2-4.2l0.1-0.1l0.8-0.6L58,15.7c-1.2-1.7-2.6-3.3-4.1-4.8C48.5,5.8,41.4,3,34,3L34,3z"
			/>
		</g>
	</svg>
</template>

<script lang="ts">
import { Component, Vue, Prop } from 'vue-property-decorator';

@Component
export default class Detector extends Vue {
	@Prop({ default: false }) readonly active!: boolean;
	@Prop({ default: '' }) readonly border!: string;
}
</script>

<style lang="scss" scoped>
.st0 {
	display: none;
}
.st1 {
	display: inline;
	fill: #891879;
}
.st2 {
	display: inline;
}
.st3 {
	fill: #ffffff;
}
.st4 {
	fill: url(#detectorSVGID_2_);
}
.st5 {
	opacity: 0.5;
	clip-path: url(#detectorSVGID_5_);
	fill: #9e005d;
	enable-background: new;
}
.st6 {
	clip-path: url(#detectorSVGID_7_);
	fill: #ff0055;
}
.st7 {
	display: inline;
	opacity: 0.37;
}
.st8 {
	fill: #ff0055;
}
.st9 {
	fill: #c90651;
}
.st10 {
	fill: #931948;
}
.st11 {
	fill: #3a0f38;
}
.st12 {
	fill: #57c703;
}
.st13 {
	fill: #77d807;
}
.st14 {
	clip-path: url(#detectorSVGID_9_detector);
	fill: #57c703;
}
.st15 {
	clip-path: url(#detectorSVGID_11_);
	fill: #007f12;
}
.st16 {
	fill: #5caa19;
}
.st17 {
	fill: #489f16;
}
</style><|MERGE_RESOLUTION|>--- conflicted
+++ resolved
@@ -1,23 +1,6 @@
 <template>
 	<svg>
-<<<<<<< HEAD
 		<g id="Qactive">
-=======
-		<metadata>
-			<sfw xmlns="&ns_sfw;">
-				<slices></slices>
-				<sliceSourceBounds
-					bottomLeftOrigin="true"
-					height="69"
-					width="87.4"
-					x="2"
-					y="-8"
-				></sliceSourceBounds>
-			</sfw>
-		</metadata>
-		<!-- ACTIVE STATE - AFTER HIT BY PHOTON (ONLY ONE DETECTOR ON THE BOARD)-->
-		<g id="Qactive" class="st0">
->>>>>>> 3fed92d1
 			<path
 				class="st1"
 				d="M7.5,58.5h-3c0-15.1,15.5-18,15.6-18l0.5,3L20.4,42l0.3,1.5C20.1,43.6,7.5,46,7.5,58.5z"
@@ -202,7 +185,7 @@
 			</g>
 		</g>
 		<!-- OUTLINE -->
-		<g v-if="border" id="Qoutline" >
+		<g v-if="border" id="Qoutline">
 			<path
 				class="st8"
 				:style="{ fill: border }"
