--- conflicted
+++ resolved
@@ -108,21 +108,10 @@
 </script>
 
 <style lang="scss" scoped>
-<<<<<<< HEAD
-	.st0{fill:#5A4278;}
-	.st1{fill:#3C2C50;}
-	
-	//OUTLINE CLASS
-	.st2{
-		//display:none;
-		fill:#FF0055;
-		}
-=======
 .st0 {
 	fill: #5a4278;
 }
 .st1 {
 	fill: #3c2c50;
 }
->>>>>>> 8994ea7d
 </style>