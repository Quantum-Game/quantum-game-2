--- conflicted
+++ resolved
@@ -29,7 +29,6 @@
 
 	@Watch('gameState')
 	startConfetti(val: string) {
-<<<<<<< HEAD
 		if (val === "Victory") {
 			this.$confetti.start({
 				particlesPerFrame: 3,
@@ -56,10 +55,6 @@
 
 				],
 			});
-=======
-		if (val === 'Victory') {
-			this.$confetti.start();
->>>>>>> c93ca025
 		} else {
 			this.$confetti.stop();
 		}
