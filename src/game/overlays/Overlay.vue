<template>
	<transition :name="gameState">
		<div v-if="gameState === 'baba'" :class="gameState" class="wrapper">
<<<<<<< HEAD
			<h2>:(</h2>
		</div>

		<div v-else-if="gameState === 'Victory'" :class="gameState" class="wrapper">
			<h2>You won!<br><slot></slot></h2>


=======
			<h2>
				:(
			</h2>
		</div>

		<div v-else-if="gameState === 'Victory'" :class="gameState" class="wrapper">
			<h2>
				You won!
				<slot>

				</slot>
			</h2>
>>>>>>> cd34d9d8
		</div>
	</transition>
</template>

<script lang="ts">
import { Vue, Component, Watch, Prop } from 'vue-property-decorator';
import QButton from '@/components/QButton.vue';
<<<<<<< HEAD
=======
import VueConfetti from 'vue-confetti';
Vue.use(VueConfetti);
>>>>>>> cd34d9d8

@Component({
	components: {
		QButton
	}
})
export default class Overlay extends Vue {
	@Prop() readonly gameState!: string;

	@Watch("gameState")
	startConfetti(val: string) {
		if (val === "Victory") {
			this.$confetti.start();
		} else {
			this.$confetti.stop();
		}
	}
}


</script>

<style lang="scss">
.Victory-enter-active,
.Victory-leave-active {
	transition: opacity 0.5s;
}
.Victory-enter,
.Victory-leave-to /* .fade-leave-active below version 2.1.8 */ {
	opacity: 0;
}

.Victory.wrapper {
	//background-color: rgba(179, 7, 136, 0);
	display: flex;
	flex-direction: column;
	justify-content: center;
	h2 {
		//THIS IS A DRAFT VERSION OF POP-UP
		width:12rem;
		height:10rem;
		padding:1rem;
		background: linear-gradient(#5c00d3, #ff0055 , #fbb03b);
		//margin: 50;
		color: white;
		font-size: 2rem;
		//transform: rotate(-5deg);
	}
}

.wrapper {
	height: 100vh;
	width: 100vw;
	position: fixed;
	z-index: 3;
	display: flex;
	align-items: center;
}
</style>
<|MERGE_RESOLUTION|>--- conflicted
+++ resolved
@@ -1,15 +1,6 @@
 <template>
 	<transition :name="gameState">
 		<div v-if="gameState === 'baba'" :class="gameState" class="wrapper">
-<<<<<<< HEAD
-			<h2>:(</h2>
-		</div>
-
-		<div v-else-if="gameState === 'Victory'" :class="gameState" class="wrapper">
-			<h2>You won!<br><slot></slot></h2>
-
-
-=======
 			<h2>
 				:(
 			</h2>
@@ -22,7 +13,6 @@
 
 				</slot>
 			</h2>
->>>>>>> cd34d9d8
 		</div>
 	</transition>
 </template>
@@ -30,11 +20,8 @@
 <script lang="ts">
 import { Vue, Component, Watch, Prop } from 'vue-property-decorator';
 import QButton from '@/components/QButton.vue';
-<<<<<<< HEAD
-=======
 import VueConfetti from 'vue-confetti';
 Vue.use(VueConfetti);
->>>>>>> cd34d9d8
 
 @Component({
 	components: {
