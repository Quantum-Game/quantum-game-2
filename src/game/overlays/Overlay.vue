--- conflicted
+++ resolved
@@ -7,16 +7,7 @@
 		</div>
 
 		<div v-else-if="gameState === 'Victory'" :class="gameState" class="wrapper">
-<<<<<<< HEAD
 			<h2>You won!<br /><slot></slot></h2>
-=======
-			<h2>
-				You won!
-				<slot>
-
-				</slot>
-			</h2>
->>>>>>> cd34d9d8
 		</div>
 	</transition>
 </template>
