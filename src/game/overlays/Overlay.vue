<template>
	<transition :name="gameState">
		<div v-if="gameState === 'baba'" :class="gameState" class="wrapper">
			<h2>
				:(
			</h2>
		</div>

		<div v-else-if="gameState === 'Victory'" :class="gameState" class="wrapper">
			<h2>You won!<br /><slot></slot></h2>
		</div>
		<div v-else-if="gameState === 'Victory'" :class="gameState" class="wrapper">
			<h2>DEFEAT</h2>
		</div>
	</transition>
</template>

<script lang="ts">
import { Vue, Component, Watch, Prop } from 'vue-property-decorator';
import VueConfetti from 'vue-confetti';
import QButton from '@/components/QButton.vue';

Vue.use(VueConfetti);

@Component({
	components: {
		QButton
	}
})
export default class Overlay extends Vue {
	@Prop() readonly gameState!: string;

	@Watch('gameState')
	startConfetti(val: string) {
		if (val === 'Victory') {
			this.$confetti.start();
		} else {
			this.$confetti.stop();
		}
	}
}
</script>

<style lang="scss">
.Victory-enter-active,
.Victory-leave-active {
	transition: opacity 0.5s;
}
.Victory-enter,
.Victory-leave-to /* .fade-leave-active below version 2.1.8 */ {
	opacity: 0;
}

.Victory.wrapper {
	//background-color: rgba(179, 7, 136, 0);
	display: flex;
	flex-direction: column;
	justify-content: center;
	h2 {
		//THIS IS A DRAFT VERSION OF POP-UP
		width: 12rem;
		height: 10rem;
		padding: 1rem;
		background: linear-gradient(#5c00d3, #ff0055, #fbb03b);
		//margin: 50;
		color: white;
		font-size: 2rem;
		//transform: rotate(-5deg);
	}
}

.wrapper {
	height: 100vh;
	width: 100vw;
	position: fixed;
	z-index: 3;
	display: flex;
	align-items: center;
}
<<<<<<< HEAD
</style>
=======

.wrapper {
	height: 100vh;
	width: 100vw;
	position: fixed;
	z-index: 3;
	display: flex;
	align-items: center;

}
</style>
>>>>>>> e1dea033
<|MERGE_RESOLUTION|>--- conflicted
+++ resolved
@@ -77,9 +77,6 @@
 	display: flex;
 	align-items: center;
 }
-<<<<<<< HEAD
-</style>
-=======
 
 .wrapper {
 	height: 100vh;
@@ -90,5 +87,4 @@
 	align-items: center;
 
 }
-</style>
->>>>>>> e1dea033
+</style>