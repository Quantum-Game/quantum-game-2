--- conflicted
+++ resolved
@@ -1,7 +1,6 @@
 <template>
 	<transition :name="gameState">
 		<div v-if="gameState === 'baba'" :class="gameState" class="wrapper">
-<<<<<<< HEAD
 			<h2>
 				:(
 			</h2>
@@ -14,9 +13,6 @@
 
 				</slot>
 			</h2>
-=======
-			<h2>THIS IS A WIN</h2>
->>>>>>> b20b7944
 		</div>
 		<div v-else-if="gameState === 'Victory'" :class="gameState" class="wrapper">
 			<h2>DEFEAT</h2>
@@ -62,7 +58,6 @@
 }
 
 .Victory.wrapper {
-<<<<<<< HEAD
 	//background-color: rgba(179, 7, 136, 0);
 	display: flex;
 	flex-direction: column;
@@ -88,17 +83,6 @@
 	display: flex;
 	align-items: center;
 }
-</style>
-=======
-	background-color: rgba(179, 7, 136, 0.856);
-	h2 {
-		margin: 0;
-		display: block;
-		color: white;
-		font-size: 14rem;
-		transform: rotate(-5deg);
-	}
-}
 
 .wrapper {
 	height: 100vh;
@@ -110,4 +94,3 @@
 
 }
 </style>
->>>>>>> b20b7944
