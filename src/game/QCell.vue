--- conflicted
+++ resolved
@@ -63,20 +63,12 @@
 	}
 })
 export default class QCell extends Mixins(setActiveElement) {
-<<<<<<< HEAD
-	@Prop() readonly cell!: Cell;
-	@Prop() readonly lasers!: any[];
-	@Prop({ default: false }) readonly tool!: boolean;
-	@Prop() readonly tileSize!: number;
-=======
   @Prop() readonly cell!: Cell;
   @Prop({ default: false }) readonly tool!: boolean;
   @Prop() readonly tileSize!: number;
->>>>>>> cd34d9d8
 
 	border = '';
 
-<<<<<<< HEAD
 	get positionStyle() {
 		let styleObj = {};
 		const originX = this.centerCoord(this.cell.coord.x);
@@ -85,16 +77,6 @@
 			styleObj = {
 				'transform-origin': `${originX}px ${originY}px`,
 				transform: `
-=======
-  get positionStyle(): {} {
-    let styleObj = {};
-    const originX = this.centerCoord(this.cell.coord.x);
-    const originY = this.centerCoord(this.cell.coord.y);
-    if (this.cell.element.name !== 'Void' && !this.tool) {
-      styleObj = {
-        'transform-origin': `${originX}px ${originY}px`,
-        transform: `
->>>>>>> cd34d9d8
 				rotate(-${this.cell.rotation}deg)
 				translate(${this.cell.coord.x * this.tileSize}px, ${this.cell.coord.y * this.tileSize}px)`
 			};
@@ -102,20 +84,6 @@
 		return styleObj;
 	}
 
-<<<<<<< HEAD
-	centerCoord(val: number) {
-		return (val + 0.5) * this.tileSize;
-	}
-
-	handleMouseEnter() {
-		this.border = borderColors.rotable;
-		this.setActiveElement(this.cell);
-	}
-
-	handleMouseLeave() {
-		this.border = '';
-	}
-=======
   centerCoord(val: number): number {
     return (val + 0.5) * this.tileSize;
   }
@@ -128,7 +96,6 @@
   handleMouseLeave(): void {
     this.border = '';
   }
->>>>>>> cd34d9d8
 
 	get translationX(): number {
 		return this.cell.coord.x * this.tileSize;
