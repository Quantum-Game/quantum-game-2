--- conflicted
+++ resolved
@@ -12,11 +12,7 @@
 </template>
 
 <script lang="ts">
-<<<<<<< HEAD
-import { Component, Emit, Vue, Prop, Mixins } from 'vue-property-decorator';
-=======
 import { Component, Vue, Prop, Mixins } from 'vue-property-decorator';
->>>>>>> b61391ca
 import { Cell } from 'quantumweasel';
 import {
 	Laser,
@@ -37,11 +33,7 @@
 	Glass,
 	VacuumJar
 } from './pieces';
-<<<<<<< HEAD
-import setActiveCell from '../mixins/setActiveCell';
-=======
 import { getPosition } from '@/mixins';
->>>>>>> b61391ca
 
 const borderColors = {
 	active: '#FF0055',
@@ -70,38 +62,20 @@
 		VacuumJar
 	}
 })
-<<<<<<< HEAD
-export default class QCell extends Mixins(setActiveCell) {
-  @Prop() readonly cell!: Cell;
-  @Prop({ default: false }) readonly tool!: boolean;
-  @Prop() readonly tileSize!: number;
-=======
 export default class QCell extends Mixins(getPosition) {
 	@Prop() readonly cell!: Cell;
 	@Prop() readonly lasers!: any[];
 	@Prop({ default: false }) readonly tool!: boolean;
 	@Prop() readonly tileSize!: number;
->>>>>>> b61391ca
 
 	border = '';
 
-<<<<<<< HEAD
-  get positionStyle(): {} {
-    let styleObj = {};
-    const originX = this.centerCoord(this.cell.coord.x);
-    const originY = this.centerCoord(this.cell.coord.y);
-    if (!this.tool) {
-      styleObj = {
-        'transform-origin': `${originX}px ${originY}px`,
-        transform: `
-=======
 	get positionStyle() {
 		let styleObj = {};
 		if (this.cell.element.name !== 'Void' && !this.tool) {
 			styleObj = {
 				'transform-origin': `${this.transformOriginX}px ${this.transformOriginY}px`,
 				transform: `
->>>>>>> b61391ca
 				rotate(-${this.cell.rotation}deg)
 				translate(${this.positionX}px, ${this.positionY}px)`
 			};
@@ -109,22 +83,6 @@
 		return styleObj;
 	}
 
-<<<<<<< HEAD
-  centerCoord(val: number): number {
-    return (val + 0.5) * this.tileSize;
-  }
-
-  handleMouseEnter(): void {
-		this.border = borderColors.rotable;
-		if (this.cell.element.name !== "Void") {
-			this.setActiveCell(this.cell);
-		}
-  }
-
-  handleMouseLeave(): void {
-    this.border = '';
-  }
-=======
 	centerCoord(val: number) {
 		return (val + 0.5) * this.tileSize;
 	}
@@ -140,7 +98,6 @@
 	handleMouseLeave() {
 		this.border = '';
 	}
->>>>>>> b61391ca
 
 	get translationX(): number {
 		return this.cell.coord.x * this.tileSize;
