<template>
  <g :style="positionStyle" @mouseenter="handleMouseEnter" @mouseleave="handleMouseLeave">
    <rect :width="tileSize" :height="tileSize" />
    <component
      :is="cell.element.name"
      :cell="cell"
      :class="cell.element.name"
<<<<<<< HEAD
      :tile-size="tileSize"
=======
      :cell-size="tileSize"
>>>>>>> 1d3f0daf
      :border="border"
    />
  </g>
</template>

<script lang="ts">
import { Component, Emit, Vue, Prop } from 'vue-property-decorator';
import { Cell } from 'quantumweasel';
import {
  Laser,
  Mirror,
  BeamSplitter,
  PolarizingBeamSplitter,
  CoatedBeamSplitter,
  CornerCube,
  Detector,
  Rock,
  Mine,
  Absorber,
  DetectorFour,
  Polarizer,
  QuarterWavePlate,
  SugarSolution,
  FaradayRotator,
  Glass,
  VacuumJar
} from './pieces';

const borderColors = {
  active: '#FF0055',
  rotable: 'yellow',
  energized: 'blue'
};

@Component({
  components: {
    Laser,
    Mirror,
    BeamSplitter,
    PolarizingBeamSplitter,
    CoatedBeamSplitter,
    CornerCube,
    Detector,
    Rock,
    Mine,
    Absorber,
    DetectorFour,
    Polarizer,
    QuarterWavePlate,
    SugarSolution,
    FaradayRotator,
    Glass,
    VacuumJar
  }
})
export default class QCell extends Vue {
  @Prop() readonly cell!: Cell;
  @Prop() readonly lasers!: any[];
<<<<<<< HEAD
  @Prop() readonly tool!: boolean;

  tileSize = 64;
=======
  @Prop({ default: false}) readonly tool!: boolean;
  @Prop() readonly tileSize!: number;
>>>>>>> 1d3f0daf

  border = '';

  get positionStyle() {
    let styleObj = {};
    const originX = this.centerCoord(this.cell.coord.x);
    const originY = this.centerCoord(this.cell.coord.y);
    if (this.cell.element.name !== 'Void' && !this.tool) {
      styleObj = {
        'transform-origin': `${originX}px ${originY}px`,
        transform: `
				rotate(-${this.cell.rotation}deg)
				translate(${this.cell.coord.x * this.tileSize}px, ${this.cell.coord.y * this.tileSize}px)`
      };
    }
    return styleObj;
  }

  centerCoord(val: number) {
    return (val + 0.5) * this.tileSize;
  }

  handleMouseEnter() {
    this.border = borderColors.rotable;
  }

  handleMouseLeave() {
    this.border = '';
  }

  get translationX(): number {
    return this.cell.coord.x * this.tileSize;
  }

  get translationY(): number {
    return this.cell.coord.y * this.tileSize;
  }
}
</script>

<style lang="scss">
rect {
  fill: transparent;
}
</style><|MERGE_RESOLUTION|>--- conflicted
+++ resolved
@@ -5,11 +5,7 @@
       :is="cell.element.name"
       :cell="cell"
       :class="cell.element.name"
-<<<<<<< HEAD
-      :tile-size="tileSize"
-=======
       :cell-size="tileSize"
->>>>>>> 1d3f0daf
       :border="border"
     />
   </g>
@@ -68,14 +64,8 @@
 export default class QCell extends Vue {
   @Prop() readonly cell!: Cell;
   @Prop() readonly lasers!: any[];
-<<<<<<< HEAD
-  @Prop() readonly tool!: boolean;
-
-  tileSize = 64;
-=======
   @Prop({ default: false}) readonly tool!: boolean;
   @Prop() readonly tileSize!: number;
->>>>>>> 1d3f0daf
 
   border = '';
 
