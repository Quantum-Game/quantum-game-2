<template>
	<g :style="positionStyle" @mouseenter="handleMouseEnter" @mouseleave="handleMouseLeave">
		<rect :width="tileSize" :height="tileSize" />
		<component
			:is="cell.element.name"
			:cell="cell"
			:class="cell.element.name"
			:cell-size="tileSize"
			:border="border"
		/>
	</g>
</template>

<script lang="ts">
import { Component, Emit, Vue, Prop, Mixins } from 'vue-property-decorator';
import { Cell } from 'quantumweasel';
import {
	Laser,
	Mirror,
	BeamSplitter,
	PolarizingBeamSplitter,
	CoatedBeamSplitter,
	CornerCube,
	Detector,
	Rock,
	Mine,
	Absorber,
	DetectorFour,
	Polarizer,
	QuarterWavePlate,
	SugarSolution,
	FaradayRotator,
	Glass,
	VacuumJar
} from './pieces';
import setActiveCell from '../mixins/setActiveCell';

const borderColors = {
	active: '#FF0055',
	rotable: 'yellow',
	energized: 'blue'
};

@Component({
	components: {
		Laser,
		Mirror,
		BeamSplitter,
		PolarizingBeamSplitter,
		CoatedBeamSplitter,
		CornerCube,
		Detector,
		Rock,
		Mine,
		Absorber,
		DetectorFour,
		Polarizer,
		QuarterWavePlate,
		SugarSolution,
		FaradayRotator,
		Glass,
		VacuumJar
	}
})
export default class QCell extends Mixins(setActiveCell) {
  @Prop() readonly cell!: Cell;
  @Prop({ default: false }) readonly tool!: boolean;
  @Prop() readonly tileSize!: number;

	border = '';

<<<<<<< HEAD
	get positionStyle() {
		let styleObj = {};
		const originX = this.centerCoord(this.cell.coord.x);
		const originY = this.centerCoord(this.cell.coord.y);
		if (this.cell.element.name !== 'Void' && !this.tool) {
			styleObj = {
				'transform-origin': `${originX}px ${originY}px`,
				transform: `
=======
  get positionStyle(): {} {
    let styleObj = {};
    const originX = this.centerCoord(this.cell.coord.x);
    const originY = this.centerCoord(this.cell.coord.y);
    if (!this.tool) {
      styleObj = {
        'transform-origin': `${originX}px ${originY}px`,
        transform: `
>>>>>>> 49d2cb64
				rotate(-${this.cell.rotation}deg)
				translate(${this.cell.coord.x * this.tileSize}px, ${this.cell.coord.y * this.tileSize}px)`
			};
		}
		return styleObj;
	}

  centerCoord(val: number): number {
    return (val + 0.5) * this.tileSize;
  }

  handleMouseEnter(): void {
		this.border = borderColors.rotable;
		if (this.cell.element.name !== "Void") {
			this.setActiveCell(this.cell);
		}
  }

  handleMouseLeave(): void {
    this.border = '';
  }

	get translationX(): number {
		return this.cell.coord.x * this.tileSize;
	}

	get translationY(): number {
		return this.cell.coord.y * this.tileSize;
	}
}
</script>

<style lang="scss">
rect {
	fill: transparent;
}
</style><|MERGE_RESOLUTION|>--- conflicted
+++ resolved
@@ -69,27 +69,15 @@
 
 	border = '';
 
-<<<<<<< HEAD
-	get positionStyle() {
-		let styleObj = {};
-		const originX = this.centerCoord(this.cell.coord.x);
-		const originY = this.centerCoord(this.cell.coord.y);
-		if (this.cell.element.name !== 'Void' && !this.tool) {
-			styleObj = {
-				'transform-origin': `${originX}px ${originY}px`,
-				transform: `
-=======
   get positionStyle(): {} {
     let styleObj = {};
     const originX = this.centerCoord(this.cell.coord.x);
     const originY = this.centerCoord(this.cell.coord.y);
     if (!this.tool) {
       styleObj = {
-        'transform-origin': `${originX}px ${originY}px`,
-        transform: `
->>>>>>> 49d2cb64
-				rotate(-${this.cell.rotation}deg)
-				translate(${this.cell.coord.x * this.tileSize}px, ${this.cell.coord.y * this.tileSize}px)`
+        transformOrigin: `${originX}px ${originY}px`,
+        transform: `rotate(-${this.cell.rotation}deg)
+										translate(${this.cell.coord.x * this.tileSize}px, ${this.cell.coord.y * this.tileSize}px)`
 			};
 		}
 		return styleObj;
