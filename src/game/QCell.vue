<template>
	<g :style="positionStyle" @mouseenter="handleMouseEnter" @mouseleave="handleMouseLeave">
		<rect :width="tileSize" :height="tileSize" />
		<component
			:is="cell.element.name"
			:cell="cell"
			:class="cell.element.name"
			:cell-size="tileSize"
			:border="border"
		/>
	</g>
</template>

<script lang="ts">
import { Component, Emit, Vue, Prop, Mixins } from 'vue-property-decorator';
import { Cell } from 'quantumweasel';
import {
	Laser,
	Mirror,
	BeamSplitter,
	PolarizingBeamSplitter,
	CoatedBeamSplitter,
	CornerCube,
	Detector,
	Rock,
	Mine,
	Absorber,
	DetectorFour,
	Polarizer,
	QuarterWavePlate,
	SugarSolution,
	FaradayRotator,
	Glass,
	VacuumJar
} from './pieces';
import setActiveCell from '../mixins/setActiveCell';

const borderColors = {
<<<<<<< HEAD
  active: '#FF0055', //Q pink
  rotable: 'white', 
  energized: 'blue' 
=======
	active: '#FF0055',
	rotable: 'yellow',
	energized: 'blue'
>>>>>>> cd523fc3
};

@Component({
	components: {
		Laser,
		Mirror,
		BeamSplitter,
		PolarizingBeamSplitter,
		CoatedBeamSplitter,
		CornerCube,
		Detector,
		Rock,
		Mine,
		Absorber,
		DetectorFour,
		Polarizer,
		QuarterWavePlate,
		SugarSolution,
		FaradayRotator,
		Glass,
		VacuumJar
	}
})
export default class QCell extends Mixins(setActiveCell) {
  @Prop() readonly cell!: Cell;
  @Prop({ default: false }) readonly tool!: boolean;
  @Prop() readonly tileSize!: number;

	border = '';

  get positionStyle(): {} {
    let styleObj = {};
    const originX = this.centerCoord(this.cell.coord.x);
    const originY = this.centerCoord(this.cell.coord.y);
    if (!this.tool) {
      styleObj = {
        transformOrigin: `${originX}px ${originY}px`,
        transform: `rotate(-${this.cell.rotation}deg)
										translate(${this.cell.coord.x * this.tileSize}px, ${this.cell.coord.y * this.tileSize}px)`
			};
		}
		return styleObj;
	}

  centerCoord(val: number): number {
    return (val + 0.5) * this.tileSize;
  }

  handleMouseEnter(): void {
		this.border = borderColors.rotable;
		if (this.cell.element.name !== "Void") {
			this.setActiveCell(this.cell);
		}
  }

  handleMouseLeave(): void {
    this.border = '';
  }

	get translationX(): number {
		return this.cell.coord.x * this.tileSize;
	}

	get translationY(): number {
		return this.cell.coord.y * this.tileSize;
	}
}
</script>

<style lang="scss">
rect {
	fill: transparent;
}
</style><|MERGE_RESOLUTION|>--- conflicted
+++ resolved
@@ -36,15 +36,9 @@
 import setActiveCell from '../mixins/setActiveCell';
 
 const borderColors = {
-<<<<<<< HEAD
   active: '#FF0055', //Q pink
   rotable: 'white', 
   energized: 'blue' 
-=======
-	active: '#FF0055',
-	rotable: 'yellow',
-	energized: 'blue'
->>>>>>> cd523fc3
 };
 
 @Component({
