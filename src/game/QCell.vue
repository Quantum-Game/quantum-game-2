--- conflicted
+++ resolved
@@ -103,7 +103,6 @@
 	get validDrag() {
 		return !this.cell.frozen && this.cell.element.name !== 'Void';
 	}
-<<<<<<< HEAD
 
 	get validDrop() {
 		return this.cell.element.name === 'Void' && !this.cell.frozen;
@@ -138,8 +137,7 @@
 	handleMouseLeave() {
 		this.border = '';
 	}
-=======
->>>>>>> 24deb256
+
 }
 </script>
 
