<template>
<<<<<<< HEAD
	<g
		:style="positionStyle"
		@click="rotate"
		@mouseenter="handleMouseEnter"
		@mouseleave="handleMouseLeave"
	>
		<rect :width="tileSize" :height="tileSize" />
		<component
			:is="cell.element"
			:cell="cell"
			:class="cell.element"
			:cell-size="tileSize"
			:border="border"
		/>
	</g>
=======
  <g :style="positionStyle" @mouseenter="handleMouseEnter" @mouseleave="handleMouseLeave">
    <rect :width="cellSize" :height="cellSize" />
    <component
      :is="cell.element"
      :cell="cell"
      :class="cell.element"
      :cell-size="cellSize"
      :border="border"
    />
  </g>
>>>>>>> dc845d40
</template>

<script lang="ts">
import { Component, Emit, Vue, Prop } from 'vue-property-decorator';
import { CellInterface } from '@/types';
import {
  Laser,
  Mirror,
  BeamSplitter,
  PolarizingBeamSplitter,
  CoatedBeamSplitter,
  CornerCube,
  Detector,
  Rock,
  Mine,
  Absorber,
  DetectorFour,
  Polarizer,
  QuarterWavePlate,
  SugarSolution,
  FaradayRotator,
  Glass,
  VacuumJar
} from './pieces';

const borderColors = {
  active: '#FF0055',
  rotable: 'yellow',
  energized: 'blue'
};

@Component({
  components: {
    Laser,
    Mirror,
    BeamSplitter,
    PolarizingBeamSplitter,
    CoatedBeamSplitter,
    CornerCube,
    Detector,
    Rock,
    Mine,
    Absorber,
    DetectorFour,
    Polarizer,
    QuarterWavePlate,
    SugarSolution,
    FaradayRotator,
    Glass,
    VacuumJar
  }
})
<<<<<<< HEAD
export default class Cell extends Vue {
	@Prop() readonly cell!: ICell;
	@Prop() readonly lasers!: any[];
	@Prop() readonly tool!: boolean;
	@Prop({default: 64}) readonly tileSize!: number;

	tileSize = 64;
=======
export default class QCell extends Vue {
  @Prop() readonly cell!: CellInterface;
  @Prop() readonly lasers!: any[];
  @Prop() readonly tool!: boolean;

  cellSize = 64;
>>>>>>> dc845d40

  border = '';

  get positionStyle() {
    let styleObj = {};
    const originX = this.centerCoord(this.cell.coord.x);
    const originY = this.centerCoord(this.cell.coord.y);
    if (this.cell.element !== 'Void' && !this.tool) {
      styleObj = {
        'transform-origin': `${originX}px ${originY}px`,
        transform: `
				rotate(-${this.cell.rotation}deg)
<<<<<<< HEAD
				translate(${this.cell.coord.x * this.tileSize}px, ${this.cell.coord.y * this.tileSize}px)`
			};
		}
		return styleObj;
	}

	centerCoord(val: number) {
		return (val + 0.5) * this.tileSize;
	}
=======
				translate(${this.cell.coord.x * this.cellSize}px, ${this.cell.coord.y * this.cellSize}px)`
      };
    }
    return styleObj;
  }

  centerCoord(val: number) {
    return (val + 0.5) * this.cellSize;
  }
>>>>>>> dc845d40

  /**
   * onClick rotate the element
   */
  // rotate(): void {
  // 	if (!this.tool) {
  // 		this.cell.rotation += 45;
  // 		console.log(`CURRENT ROTATION: ${this.cell.rotation}`);
  // 	}
  // }

  handleMouseEnter() {
    this.border = borderColors.rotable;
  }

  handleMouseLeave() {
    this.border = '';
  }

<<<<<<< HEAD
	get translationX(): number {
		return this.cell.coord.x * this.tileSize;
	}

	get translationY(): number {
		return this.cell.coord.y * this.tileSize;
	}
=======
  get translationX(): number {
    return this.cell.coord.x * this.cellSize;
  }

  get translationY(): number {
    return this.cell.coord.y * this.cellSize;
  }
>>>>>>> dc845d40
}
</script>

<style lang="scss">
rect {
  fill: transparent;
}
</style><|MERGE_RESOLUTION|>--- conflicted
+++ resolved
@@ -1,5 +1,4 @@
 <template>
-<<<<<<< HEAD
 	<g
 		:style="positionStyle"
 		@click="rotate"
@@ -15,18 +14,6 @@
 			:border="border"
 		/>
 	</g>
-=======
-  <g :style="positionStyle" @mouseenter="handleMouseEnter" @mouseleave="handleMouseLeave">
-    <rect :width="cellSize" :height="cellSize" />
-    <component
-      :is="cell.element"
-      :cell="cell"
-      :class="cell.element"
-      :cell-size="cellSize"
-      :border="border"
-    />
-  </g>
->>>>>>> dc845d40
 </template>
 
 <script lang="ts">
@@ -79,22 +66,13 @@
     VacuumJar
   }
 })
-<<<<<<< HEAD
 export default class Cell extends Vue {
-	@Prop() readonly cell!: ICell;
+	@Prop() readonly cell!: CellInterface;
 	@Prop() readonly lasers!: any[];
 	@Prop() readonly tool!: boolean;
 	@Prop({default: 64}) readonly tileSize!: number;
 
-	tileSize = 64;
-=======
-export default class QCell extends Vue {
-  @Prop() readonly cell!: CellInterface;
-  @Prop() readonly lasers!: any[];
-  @Prop() readonly tool!: boolean;
-
-  cellSize = 64;
->>>>>>> dc845d40
+	// tileSize = 64;
 
   border = '';
 
@@ -107,7 +85,6 @@
         'transform-origin': `${originX}px ${originY}px`,
         transform: `
 				rotate(-${this.cell.rotation}deg)
-<<<<<<< HEAD
 				translate(${this.cell.coord.x * this.tileSize}px, ${this.cell.coord.y * this.tileSize}px)`
 			};
 		}
@@ -117,17 +94,6 @@
 	centerCoord(val: number) {
 		return (val + 0.5) * this.tileSize;
 	}
-=======
-				translate(${this.cell.coord.x * this.cellSize}px, ${this.cell.coord.y * this.cellSize}px)`
-      };
-    }
-    return styleObj;
-  }
-
-  centerCoord(val: number) {
-    return (val + 0.5) * this.cellSize;
-  }
->>>>>>> dc845d40
 
   /**
    * onClick rotate the element
@@ -147,7 +113,6 @@
     this.border = '';
   }
 
-<<<<<<< HEAD
 	get translationX(): number {
 		return this.cell.coord.x * this.tileSize;
 	}
@@ -155,15 +120,6 @@
 	get translationY(): number {
 		return this.cell.coord.y * this.tileSize;
 	}
-=======
-  get translationX(): number {
-    return this.cell.coord.x * this.cellSize;
-  }
-
-  get translationY(): number {
-    return this.cell.coord.y * this.cellSize;
-  }
->>>>>>> dc845d40
 }
 </script>
 
