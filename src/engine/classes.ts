<<<<<<< HEAD
// export { default as QuantumSimulation } from './QuantumSimulation';
=======
>>>>>>> afd49cca
export { default as QuantumFrame } from './QuantumFrame';
export { default as Level } from './Level';
export { default as LaserPath } from './LaserPath';
export { default as Grid } from './Grid';
export { default as Cluster } from './Cluster';
export { default as Cell } from './Cell';
export { default as Element } from './Element';
export { default as Coord } from './Coord';
export { default as Hint } from './Hint';
export { default as Goal } from './Goal';
export { default as Particle } from './Particle';<|MERGE_RESOLUTION|>--- conflicted
+++ resolved
@@ -1,7 +1,3 @@
-<<<<<<< HEAD
-// export { default as QuantumSimulation } from './QuantumSimulation';
-=======
->>>>>>> afd49cca
 export { default as QuantumFrame } from './QuantumFrame';
 export { default as Level } from './Level';
 export { default as LaserPath } from './LaserPath';
