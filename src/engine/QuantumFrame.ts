--- conflicted
+++ resolved
@@ -38,14 +38,7 @@
     });
   }
 
-<<<<<<< HEAD
   get particles(): Particle[] {
-=======
-  /**
-   * Shorthand for polarization superpositions
-   */
-  get particles() {
->>>>>>> 2af858bf
     return this.polarizationSuperpositions;
   }
 }