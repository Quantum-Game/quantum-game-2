--- conflicted
+++ resolved
@@ -27,7 +27,7 @@
   synth2Freeverb: any
   synth3: any
   synth4: any
-  effectSamplers = []
+  effectSamplers: any[]
   synth1BaseVolumeFactor: number
   synth2BaseVolumeFactor: number
   synth3BaseVolumeFactor: number
@@ -43,7 +43,6 @@
   initializedFlag: boolean
   currentTransportPosition: ITransportPosition
   previousTransportPosition: ITransportPosition
-  // effectSamplers: any[]
 
   constructor() {
     this.latencyHint = 'interactive'
@@ -467,31 +466,17 @@
     }
     result[0] = this.randomNote(min, max)
     for (let i = 1; i < nbNotes; i++) {
-<<<<<<< HEAD
-      result[i] = holder.randomNote(holder, min, max)
+      result[i] = this.randomNote(min, max)
       let tempRepeat = true
       const tempMaxIterations = 100
       let tempIter = 0
       while (tempRepeat && tempIter < tempMaxIterations) {
         let tempB = true
-=======
-      result[i] = this.randomNote(min, max)
-      let temp_repeat = true
-      const temp_maxIterations = 100
-      let temp_iter = 0
-      while (temp_repeat && temp_iter < temp_maxIterations) {
-        let temp_b = true
->>>>>>> dd78f7a9
         for (let j = 0; j < i; j++) {
           // FIXME: if (result[j === result[i]]) {
           if (result[j] === result[i]) {
-<<<<<<< HEAD
-            result[i] = holder.randomNote(holder, min, max)
+            result[i] = this.randomNote(min, max)
             tempB = false
-=======
-            result[i] = this.randomNote(min, max)
-            temp_b = false
->>>>>>> dd78f7a9
             break
           }
           if (tempB) {
@@ -520,15 +505,9 @@
       min = max
       max = temp
     }
-<<<<<<< HEAD
     const tempRange = max - min + 1
     let result = Math.floor(Math.random() * tempRange) + min
-    if (holder.isNoteTuned(holder, result) && result <= max && result >= min) {
-=======
-    const temp_range = max - min + 1
-    let result = Math.floor(Math.random() * temp_range) + min
     if (this.isNoteTuned(result) && result <= max && result >= min) {
->>>>>>> dd78f7a9
       return result
     }
     let dir = 1
@@ -678,31 +657,18 @@
         this.effectSamplers[i].volume.value = 0.3
         // this.effectSamplers[i].connect(this.limiter);
       }
-<<<<<<< HEAD
       Tone.Transport.scheduleRepeat(() => {
-=======
-      Tone.Transport.scheduleRepeat((_time: number) => {
->>>>>>> dd78f7a9
         /*
           Really ugly part. Bacause callbacks triggered from the scheduler are
           not connected to the curent object itself (but to the global namespace)
           we have to use the object's name explicitly...
         */
-<<<<<<< HEAD
         this.copyTransportPosition(this.currentTransportPosition, this.previousTransportPosition)
         this.parseTransportPosition(this.currentTransportPosition, Tone.Transport.position)
-=======
-        this.copyTransportPosition(
-          this.current_transport_position,
-          this.previous_transport_position
-        )
-        this.parseTransportPosition(this.current_transport_position, Tone.Transport.position)
->>>>>>> dd78f7a9
         // ****************************** scale ****************************** \\
         if (
           !this.transportPositionSegmentEquals(
             'bars',
-<<<<<<< HEAD
             this.currentTransportPosition,
             this.previousTransportPosition
           ) &&
@@ -712,23 +678,11 @@
           const tempScale = Math.floor(Math.random() * this.scales.length)
           this.currentScale = tempScale
           console.log('scale = ' + tempScale)
-=======
-            this.current_transport_position,
-            this.previous_transport_position
-          ) &&
-          this.current_transport_position.bars % 2 === 0 &&
-          Math.random() > 0.8
-        ) {
-          const temp_scale = Math.floor(Math.random() * this.scales.length)
-          this.currentScale = temp_scale
-          console.log('scale = ' + temp_scale)
->>>>>>> dd78f7a9
         }
         // **************************** transpose **************************** \\
         if (
           !this.transportPositionSegmentEquals(
             'bars',
-<<<<<<< HEAD
             this.currentTransportPosition,
             this.previousTransportPosition
           ) &&
@@ -738,63 +692,32 @@
           const tempTranspose = Math.floor(Math.random() * this.transpositions.length)
           this.transpose = this.transpositions[tempTranspose]
           console.log('transpose = ' + tempTranspose)
-=======
-            this.current_transport_position,
-            this.previous_transport_position
-          ) &&
-          this.current_transport_position.bars % 2 === 0 &&
-          Math.random() > 0.8
-        ) {
-          const temp_transpose = Math.floor(Math.random() * this.transpositions.length)
-          this.transpose = this.transpositions[temp_transpose]
-          console.log('transpose = ' + temp_transpose)
->>>>>>> dd78f7a9
         }
         // ***************************** synth 1 ***************************** \\
         if (
           !this.transportPositionSegmentEquals(
             'bars',
-<<<<<<< HEAD
             this.currentTransportPosition,
             this.previousTransportPosition
-=======
-            this.current_transport_position,
-            this.previous_transport_position
->>>>>>> dd78f7a9
           ) &&
           this.useSynth1Flag
         ) {
           if (
-<<<<<<< HEAD
             this.currentTransportPosition.bars % 2 === 0 &&
             (Math.random() > 0.6 || this.synth1GhostNoteTriggeredFlag)
           ) {
             this.synth1GhostNoteTriggeredFlag = false
-            const tempChord = this.randomChord(this, 4, 40, 60)
+            const tempChord = this.randomChord(4, 40, 60)
             for (let i = 0; i < tempChord.length; i++) {
               let tempB = true
-=======
-            this.current_transport_position.bars % 2 === 0 &&
-            (Math.random() > 0.6 || this.synth1_ghostNoteTriggeredFlag)
-          ) {
-            this.synth1_ghostNoteTriggeredFlag = false
-            const temp_chord = this.randomChord(4, 40, 60)
-            for (let i = 0; i < temp_chord.length; i++) {
-              let temp_b = true
->>>>>>> dd78f7a9
               for (let j = 0; j < i; j++) {
                 if (tempChord[j] === tempChord[i]) {
                   tempB = false
                   break
                 }
               }
-<<<<<<< HEAD
               if (tempB) {
                 this.synth1.triggerAttackRelease(this.mtof(tempChord[i]), '1n')
-=======
-              if (temp_b) {
-                this.synth1.triggerAttackRelease(this.mtof(temp_chord[i]), '1n')
->>>>>>> dd78f7a9
               }
             }
           }
@@ -802,7 +725,6 @@
         if (
           !this.transportPositionSegmentEquals(
             'quarters',
-<<<<<<< HEAD
             this.currentTransportPosition,
             this.previousTransportPosition
           ) &&
@@ -814,38 +736,17 @@
         ) {
           this.synth1GhostNoteTriggeredFlag = true
           // console.log(this.currentTransportPosition.bits + ' ' + this.currentTransportPosition.quarters);
-          const tempChordBis = this.randomChord(this, 3, 40, 60)
+          const tempChordBis = this.randomChord(3, 40, 60)
           for (let i = 0; i < tempChordBis.length; i++) {
             let tempBBis = true
-=======
-            this.current_transport_position,
-            this.previous_transport_position
-          ) &&
-          this.current_transport_position.bars % 2 !== 0 &&
-          this.current_transport_position.beats === 0 &&
-          this.current_transport_position.quarters === 3 &&
-          Math.random() > 0.7 &&
-          this.useSynth1Flag
-        ) {
-          this.synth1_ghostNoteTriggeredFlag = true
-          // console.log(this.current_transport_position.bits + ' ' + this.current_transport_position.quarters);
-          const temp_chord_bis = this.randomChord(3, 40, 60)
-          for (let i = 0; i < temp_chord_bis.length; i++) {
-            let temp_b_bis = true
->>>>>>> dd78f7a9
             for (let j = 0; j < i; j++) {
               if (tempChordBis[j] === tempChordBis[i]) {
                 tempBBis = false
                 break
               }
             }
-<<<<<<< HEAD
             if (tempBBis) {
               this.synth1.triggerAttackRelease(this.mtof(tempChordBis[i]), '4n')
-=======
-            if (temp_b_bis) {
-              this.synth1.triggerAttackRelease(this.mtof(temp_chord_bis[i]), '4n')
->>>>>>> dd78f7a9
             }
           }
         }
@@ -853,37 +754,23 @@
         if (
           !this.transportPositionSegmentEquals(
             'bars',
-<<<<<<< HEAD
             this.currentTransportPosition,
             this.previousTransportPosition
-=======
-            this.current_transport_position,
-            this.previous_transport_position
->>>>>>> dd78f7a9
           ) &&
           this.useSynth2Flag
         ) {
           if (
-<<<<<<< HEAD
             this.currentTransportPosition.bars % 2 === 1 &&
             (Math.random() > 0.7 || this.synth2GhostNoteTriggeredFlag)
           ) {
             this.synth2GhostNoteTriggeredFlag = false
-            this.synth2.triggerAttackRelease(this.mtof(this.randomNote(this, 56, 90)), '16n') // this.mtof(this.randomNote(this, 60, 96))
-=======
-            this.current_transport_position.bars % 2 === 1 &&
-            (Math.random() > 0.7 || this.synth2_ghostNoteTriggeredFlag)
-          ) {
-            this.synth2_ghostNoteTriggeredFlag = false
             this.synth2.triggerAttackRelease(this.mtof(this.randomNote(56, 90)), '16n')
             // this.mtof(this.randomNote(60, 96))
->>>>>>> dd78f7a9
           }
         }
         if (
           !this.transportPositionSegmentEquals(
             'quarters',
-<<<<<<< HEAD
             this.currentTransportPosition,
             this.previousTransportPosition
           ) &&
@@ -894,113 +781,60 @@
           this.useSynth2Flag
         ) {
           this.synth2GhostNoteTriggeredFlag = true
-          this.synth2.triggerAttackRelease(this.mtof(this.randomNote(this, 56, 90)), '16n')
-=======
-            this.current_transport_position,
-            this.previous_transport_position
-          ) &&
-          this.current_transport_position.bars % 2 !== 1 &&
-          this.current_transport_position.beats === 0 &&
-          this.current_transport_position.quarters === 3 &&
-          Math.random() > 0.7 &&
-          this.useSynth2Flag
-        ) {
-          this.synth2_ghostNoteTriggeredFlag = true
           this.synth2.triggerAttackRelease(this.mtof(this.randomNote(56, 90)), '16n')
->>>>>>> dd78f7a9
         }
         // ***************************** synth 3 ***************************** \\
         if (
           !this.transportPositionSegmentEquals(
             'bars',
-<<<<<<< HEAD
             this.currentTransportPosition,
             this.previousTransportPosition
-=======
-            this.current_transport_position,
-            this.previous_transport_position
->>>>>>> dd78f7a9
           ) &&
           this.useSynth3Flag
         ) {
           if (
-<<<<<<< HEAD
             this.currentTransportPosition.bars % 2 === 0 &&
             (Math.random() > 0.5 || this.synth3GhostNoteTriggeredFlag)
           ) {
             this.synth3GhostNoteTriggeredFlag = false
-            this.synth3.triggerAttackRelease(this.mtof(this.randomNote(this, 30, 48)), '1n') // this.mtof(this.randomNote(this, 60, 96))
-=======
-            this.current_transport_position.bars % 2 === 0 &&
-            (Math.random() > 0.5 || this.synth3_ghostNoteTriggeredFlag)
-          ) {
-            this.synth3_ghostNoteTriggeredFlag = false
             this.synth3.triggerAttackRelease(this.mtof(this.randomNote(30, 48)), '1n')
             // this.mtof(this.randomNote(60, 96))
->>>>>>> dd78f7a9
           }
         }
         if (
           !this.transportPositionSegmentEquals(
             'quarters',
-<<<<<<< HEAD
             this.currentTransportPosition,
             this.previousTransportPosition
-=======
-            this.current_transport_position,
-            this.previous_transport_position
->>>>>>> dd78f7a9
           ) &&
           this.useSynth3Flag
         ) {
           if (
-<<<<<<< HEAD
             this.currentTransportPosition.quarters === 2 &&
             (Math.random() > 0.5 || this.synth3GhostNoteTriggeredFlag)
           ) {
             this.synth3GhostNoteTriggeredFlag = false
-            this.synth3.triggerAttackRelease(this.mtof(this.randomNote(this, 30, 48)), '2n') // this.mtof(this.randomNote(this, 60, 96))
-=======
-            this.current_transport_position.quarters === 2 &&
-            (Math.random() > 0.5 || this.synth3_ghostNoteTriggeredFlag)
-          ) {
-            this.synth3_ghostNoteTriggeredFlag = false
             this.synth3.triggerAttackRelease(this.mtof(this.randomNote(30, 48)), '2n')
             // this.mtof(this.randomNote(60, 96))
->>>>>>> dd78f7a9
           }
         }
         // ***************************** synth 4 ***************************** \\
         if (
           !this.transportPositionSegmentEquals(
             'bars',
-<<<<<<< HEAD
             this.currentTransportPosition,
             this.previousTransportPosition
-=======
-            this.current_transport_position,
-            this.previous_transport_position
->>>>>>> dd78f7a9
           ) &&
           this.useSynth4Flag
         ) {
           if (
-<<<<<<< HEAD
             this.currentTransportPosition.bars % 4 === 0 &&
             (Math.random() > 0.0 || this.synth4GhostNoteTriggeredFlag)
           ) {
             console.log(Math.random())
             this.synth4GhostNoteTriggeredFlag = false
-            this.synth4.triggerAttackRelease(this.mtof(this.randomNote(this, 26, 46)), '1m') // temp_holder.mtof(temp_holder.randomNote(temp_holder, 60, 96))
-=======
-            this.current_transport_position.bars % 4 === 0 &&
-            (Math.random() > 0.0 || this.synth4_ghostNoteTriggeredFlag)
-          ) {
-            console.log(Math.random())
-            this.synth4_ghostNoteTriggeredFlag = false
             this.synth4.triggerAttackRelease(this.mtof(this.randomNote(26, 46)), '1m')
             // this.mtof(this.randomNote(60, 96))
->>>>>>> dd78f7a9
           }
         }
       }, '16n')
@@ -1128,13 +962,8 @@
     const tempMidi = this.nameToMidi('C4') + Math.floor(normPitch * 25.0) - 12
     const tempNoteName = this.midiToName(tempMidi)
     if (this.effectSamplers[effectNumber].loaded) {
-<<<<<<< HEAD
       this.effectSamplers[effectNumber].triggerAttack(tempNoteName)
-      // console.log("[Soundtrack, _triggerEffect] start " + _holder + " " + tempMidi + " " + tempNoteName);
-=======
-      this.effectSamplers[effectNumber].triggerAttack(temp_noteName)
       // console.log("[Soundtrack, _triggerEffect] start " + _this + " " + temp_midi + " " + temp_noteName);
->>>>>>> dd78f7a9
     } else {
       console.log('[Soundtrack, _triggerEffect] samples not loaded (yet?)')
     }
