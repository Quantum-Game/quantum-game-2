<<<<<<< HEAD
=======
/* eslint-disable @typescript-eslint/no-explicit-any */
/* eslint-disable @typescript-eslint/camelcase */
/* eslint-disable camelcase */

>>>>>>> d7369515
import * as Tone from 'tone'

interface ITransportPosition {
  bars: number
  beats: number
  quarters: number
  ticks: number
}

export default class Soundtrack {
  latencyHint: string
  MIDI_NUM_NAMES: string[]
  samples: string[]
  scales: number[][]
  currentScale: number
  transpositions: number[]
  transpose: number
  limiter: any
  feedbackDelay: any
  pingPongDelay: any
  chorus: any
  hip1: any
  synth1: any
  synth2: any
  synth2Freeverb: any
  synth3: any
  synth4: any
<<<<<<< HEAD
  effectSamplers = []
  synth1BaseVolumeFactor: number
  synth2BaseVolumeFactor: number
  synth3BaseVolumeFactor: number
  synth4BaseVolumeFactor: number
  synth1GhostNoteTriggeredFlag: boolean
  synth2GhostNoteTriggeredFlag: boolean
  synth3GhostNoteTriggeredFlag: boolean
  synth4GhostNoteTriggeredFlag: boolean
=======
  effectSamplers: any[] // Tone.Sampler[]
  synth1_base_volume_factor: number
  synth2_base_volume_factor: number
  synth3_base_volume_factor: number
  synth4_base_volume_factor: number
  synth1_ghostNoteTriggeredFlag: boolean
  synth2_ghostNoteTriggeredFlag: boolean
  synth3_ghostNoteTriggeredFlag: boolean
  synth4_ghostNoteTriggeredFlag: boolean
>>>>>>> d7369515
  useSynth1Flag: boolean
  useSynth2Flag: boolean
  useSynth3Flag: boolean
  useSynth4Flag: boolean
  initializedFlag: boolean
<<<<<<< HEAD
  currentTransportPosition: ITransportPosition
  previousTransportPosition: ITransportPosition
  // effectSamplers: any[]
=======
  current_transport_position: ITransportPosition
  previous_transport_position: ITransportPosition
>>>>>>> d7369515

  constructor() {
    this.latencyHint = 'interactive'
    this.MIDI_NUM_NAMES = [
      'C_1',
      'C#_1',
      'D_1',
      'D#_1',
      'E_1',
      'F_1',
      'F#_1',
      'G_1',
      'G#_1',
      'A_1',
      'A#_1',
      'B_1',
      'C0',
      'C#0',
      'D0',
      'D#0',
      'E0',
      'F0',
      'F#0',
      'G0',
      'G#0',
      'A0',
      'A#0',
      'B0',
      'C1',
      'C#1',
      'D1',
      'D#1',
      'E1',
      'F1',
      'F#1',
      'G1',
      'G#1',
      'A1',
      'A#1',
      'B1',
      'C2',
      'C#2',
      'D2',
      'D#2',
      'E2',
      'F2',
      'F#2',
      'G2',
      'G#2',
      'A2',
      'A#2',
      'B2',
      'C3',
      'C#3',
      'D3',
      'D#3',
      'E3',
      'F3',
      'F#3',
      'G3',
      'G#3',
      'A3',
      'A#3',
      'B3',
      'C4',
      'C#4',
      'D4',
      'D#4',
      'E4',
      'F4',
      'F#4',
      'G4',
      'G#4',
      'A4',
      'A#4',
      'B4',
      'C5',
      'C#5',
      'D5',
      'D#5',
      'E5',
      'F5',
      'F#5',
      'G5',
      'G#5',
      'A5',
      'A#5',
      'B5',
      'C6',
      'C#6',
      'D6',
      'D#6',
      'E6',
      'F6',
      'F#6',
      'G6',
      'G#6',
      'A6',
      'A#6',
      'B6',
      'C7',
      'C#7',
      'D7',
      'D#7',
      'E7',
      'F7',
      'F#7',
      'G7',
      'G#7',
      'A7',
      'A#7',
      'B7',
      'C8',
      'C#8',
      'D8',
      'D#8',
      'E8',
      'F8',
      'F#8',
      'G8',
      'G#8',
      'A8',
      'A#8',
      'B8',
      'C9',
      'C#9',
      'D9',
      'D#9',
      'E9',
      'F9',
      'F#9',
      'G9'
    ]
    this.samples = [
      /* 00 */ 'sfx/C2-MP3.mp3',
      /* 01 */ 'sfx/C4-MP3.mp3',
      /* 02 */ 'sfx/drumla4-MP3.mp3',
      /* 03 */ 'sfx/FlashBright_BWU228-MP3.mp3',
      /* 04 */ 'sfx/flt-MP3.mp3',
      /* 05 */ 'sfx/hit5-MP3.mp3',
      /* 06 */ 'sfx/hit7-MP3.mp3',
      /* 07 */ 'sfx/kiko1-MP3.mp3',
      /* 08 */ 'sfx/kura2_D-MP3.mp3',
      /* 09 */ 'sfx/kura2_D2-MP3.mp3',
      /* 10 */ 'sfx/kura3_G-MP3.mp3',
      /* 11 */ 'sfx/kura5_G-MP3.mp3',
      /* 12 */ 'sfx/kura8_D-MP3.mp3',
      /* 13 */ 'sfx/kura15_D-MP3.mp3',
      /* 14 */ 'sfx/Multimedia_BWU11275-MP3.mp3',
      /* 15 */ 'sfx/Multimedia_BWU112752-MP3.mp3',
      /* 16 */ 'sfx/noise1-MP3.mp3',
      /* 17 */ 'sfx/seq1-MP3.mp3',
      /* 18 */ 'sfx/seq2-MP3.mp3',
      /* 19 */ 'sfx/seq3-MP3.mp3',
      /* 20 */ 'sfx/sfx_sh1-MP3.mp3',
      /* 21 */ 'sfx/sfx_sh3-MP3.mp3',
      /* 22 */ 'sfx/ShotgunRackFast_ZA02492-MP3.mp3',
      /* 23 */ 'sfx/ShotgunRackFast_ZA024922-MP3.mp3',
      /* 24 */ 'sfx/stopa-MP3.mp3',
      /* 25 */ 'sfx/tape-MP3.mp3',
      /* 26 */ 'sfx/Track02-MP3.mp3',
      /* 27 */ 'sfx/Track08-MP3.mp3',
      /* 28 */ 'sfx/Track11-MP3.mp3',
      /* 29 */ 'sfx/TrolleyHornBeep_S08TT34-MP3.mp3'
    ]
    this.scales = [
      [0, 2, 4, 5, 7, 9, 11], // major
      [0, 2, 3, 5, 7, 8, 10], // minor
      [0, 2, 5, 7, 9], // penta
      [0, 2, 4, 6, 10] // dim
    ]
    this.currentScale = 1
    this.transpositions = [-12, -10, -8, -6]
    this.transpose = this.transpositions[0]
<<<<<<< HEAD
    // this.limiter
    // this.feedbackDelay
    // this.pingPongDelay
    // this.chorus
    // this.hip1
    // this.synth1 // "thinking" synth
    // this.synth2, this.synth2Freeverb
    // this.synth3
    // this.synth4
=======
>>>>>>> d7369515
    this.effectSamplers = []
    this.synth1BaseVolumeFactor = 0
    this.synth2BaseVolumeFactor = -19
    this.synth3BaseVolumeFactor = -1
    this.synth4BaseVolumeFactor = -3
    this.synth1GhostNoteTriggeredFlag = false
    this.synth2GhostNoteTriggeredFlag = false
    this.synth3GhostNoteTriggeredFlag = false
    this.synth4GhostNoteTriggeredFlag = false
    this.useSynth1Flag = true
    this.useSynth2Flag = true
    this.useSynth3Flag = true
    this.useSynth4Flag = true
    this.initializedFlag = false
    this.currentTransportPosition = {
      bars: 0,
      beats: 0,
      quarters: 0,
      ticks: 0 // not sure if this is expressed in ticks
    }
    this.previousTransportPosition = {
      bars: 0,
      beats: 0,
      quarters: 0,
      ticks: 0 // not sure if this is expressed in ticks
    }
    this.effectSamplers = []
  }

<<<<<<< HEAD
  /**
   * Launch generative music at specific volume
   * @param volume
   */
=======
>>>>>>> d7369515
  setAndPlay(volume = 10): void {
    this.init()
    this.generativePartVolume(volume)
    this.setAllGenerative(true)
  }

  /**
   * Set generative track on/off
   * @param trackNumber
   * @param status on/off
   */
  setGenerativeTrackStatus(trackNumber: number, status: boolean): void {
    switch (trackNumber) {
      case 0:
        this.useSynth1Flag = status
        break
      case 1:
        this.useSynth2Flag = status
        break
      case 2:
        this.useSynth3Flag = status
        break
      case 3:
        this.useSynth4Flag = status
        break
      default:
        console.log(`Soundtrack, setGenerativeTrackStatus, unhandled trackNumber: ${trackNumber}`)
    }
  }

  /**
   * Set all generative tracks on/off
   * @param status
   */
  setAllGenerative(status: boolean): void {
    this.setGenerativeTrackStatus(0, status)
    this.setGenerativeTrackStatus(1, status)
    this.setGenerativeTrackStatus(2, status)
    this.setGenerativeTrackStatus(3, status)
  }

  /**
   * Get generative track status string
   * Thanks to the temp_holder param this method may be used from callbacks.
   * @param trackNumber
   */
  getGenerativeTrackStatusAsString(trackNumber: number): string {
    return this.getGenerativeTrackStatus(trackNumber) ? 'yes' : 'no'
  }

  /**
   * Get generative track status string
   * Thanks to the temp_holder param this method may be used from callbacks.
   * @param trackNumber
   */
  getGenerativeTrackStatus(trackNumber: number): boolean {
    if (!this.initializedFlag) {
      return false
    }
    switch (trackNumber) {
      case 0:
        return this.useSynth1Flag
      case 1:
        return this.useSynth2Flag
      case 2:
        return this.useSynth3Flag
      case 3:
        return this.useSynth4Flag
      default:
        console.log(`Soundtrack, getGenerativeTrackStatus, unhandled trackNumber: ${trackNumber}`)
    }
    return false
  }

  /**
   * Compare parts of transportPosition
   * @param part
   * @param a
   * @param b
   */
  transportPositionSegmentEquals(
    part: string,
    a: ITransportPosition,
    b: ITransportPosition
  ): boolean {
    part = part.toLowerCase()
    switch (part) {
      case 'bars':
        return a.bars === b.bars
      case 'beats':
        return a.beats === b.beats
      case 'quarters':
        return a.quarters === b.quarters
      case 'ticks':
        return a.ticks === b.ticks // if this value is represented by ticks...
      default:
        console.log(`[transportEquals] unhandled part = ${part}`)
    }
    return false
  }

  /**
   * Copy a transportPosition values to another
   * @param src source transportPosition
   * @param dst destination transportPosition
   */
  copyTransportPosition(src: ITransportPosition, dst: ITransportPosition): void {
    dst.bars = src.bars
    dst.beats = src.beats
    dst.quarters = src.quarters
    dst.ticks = src.ticks
  }

  /**
   * Parse transport string to transportPosition
   * @param dst
   * @param rawTransportData
   */
  parseTransportPosition(dst: ITransportPosition, rawTransportData: string): void {
<<<<<<< HEAD
    const segmentsA = rawTransportData.split(':')
    dst.bars = parseInt(segmentsA[0])
    dst.beats = parseInt(segmentsA[1])
    const segmentsB = segmentsA[2].split('.')
    dst.quarters = parseInt(segmentsB[0])
    dst.ticks = parseInt(segmentsB[1])
=======
    const segments_a = rawTransportData.split(':')
    dst.bars = parseInt(segments_a[0])
    dst.beats = parseInt(segments_a[1])
    const segments_b = segments_a[2].split('.')
    dst.quarters = parseInt(segments_b[0])
    dst.ticks = parseInt(segments_b[1])
>>>>>>> d7369515
  }

  /**
   * Get system milliseconds
   */
  systemMillis(): number {
    const d = new Date()
    return (
      d.getMilliseconds() +
      d.getSeconds() * 1000.0 +
      d.getMinutes() * 1000.0 * 60.0 +
      d.getHours() * 1000.0 * 60.0 * 60
    )
  }

  /**
   * Useless ?
   * @midi number
   */
  midiToName(midi: number): string {
    return this.MIDI_NUM_NAMES[midi]
  }

  /**
   * Find id from name
   * FIXME: Could use a better data structure
   * @param name
   */
  nameToMidi(name: string): number {
    name = name.toUpperCase()
    for (let i = 0; i < this.MIDI_NUM_NAMES.length; i++) {
      if (name === this.MIDI_NUM_NAMES[i]) {
        return i
      }
    }
    console.log(`[Soundtrack, nameToMidi] unhandled _name: ' + ${name}`)
    return -1
  }

  /**
   * Returns a midi note frequency
   * @param midiNote
   */
  mtof(midiNote: number): number {
    return 440 * Math.pow(2, (midiNote - 69) / 12)
  }

  /**
   * Is a note tuned?
   * FIXME: What is holder?
   * @param holder
   * @param note
   */
  isNoteTuned(holder: any, note: number): boolean {
    note = Math.abs(Math.floor(note))
    note = note % 12
    for (let i = 0; i < holder.scales[holder.currentScale].length; i++) {
      let temp = holder.scales[holder.currentScale][i] + holder.transpose
      while (temp < 0) {
        temp += 12
      }
      temp = temp % 12
      if (temp === note) {
        return true
      }
    }
    return false
  }

  /**
   * Seems to generate random chords
   * @param holder
   * @param nbNotes
   * @param min
   * @param max
   */
  randomChord(holder: any, nbNotes: number, min = 0, max = 0): number[] {
    const result: number[] = []
    nbNotes = Math.abs(Math.floor(nbNotes))
    if (nbNotes < 1) {
      return result
    }
    result[0] = holder.randomNote(holder, min, max)
    for (let i = 1; i < nbNotes; i++) {
      result[i] = holder.randomNote(holder, min, max)
<<<<<<< HEAD
      let tempRepeat = true
      const tempMaxIterations = 100
      let tempIter = 0
      while (tempRepeat && tempIter < tempMaxIterations) {
        let tempB = true
        for (let j = 0; j < i; j++) {
          // FIXME: if (result[j === result[i]]) {
=======
      let temp_repeat = true
      const temp_maxIterations = 100
      let temp_iter = 0
      while (temp_repeat && temp_iter < temp_maxIterations) {
        let temp_b = true
        for (let j = 0; j < i; j++) {
>>>>>>> d7369515
          if (result[j] === result[i]) {
            result[i] = holder.randomNote(holder, min, max)
            tempB = false
            break
          }
          if (tempB) {
            tempRepeat = false
          }
        }
        tempIter += 1
      }
    }
    return result
  }

  /**
   * Seems to generate a random note
   * @param holder
   * @param min
   * @param max
   */
  randomNote(holder: any, min = 0, max = 0): number {
    min = Math.abs(Math.floor(min))
    max = Math.abs(Math.floor(max))
    if (min === max) {
      return min
    }
    if (min > max) {
      const temp = min
      min = max
      max = temp
    }
<<<<<<< HEAD
    const tempRange = max - min + 1
    let result = Math.floor(Math.random() * tempRange) + min
=======
    const temp_range = max - min + 1
    let result = Math.floor(Math.random() * temp_range) + min
>>>>>>> d7369515
    if (holder.isNoteTuned(holder, result) && result <= max && result >= min) {
      return result
    }
    let dir = 1
    if (Math.random() < 0.5) {
      dir = -1
    }
    if (result > max) {
      dir = -1
    }
    if (result < min) {
      dir = 1
    }
    let rep = 0
<<<<<<< HEAD
    const maxRep = 300
    while (rep < maxRep) {
=======
    const max_rep = 300
    while (rep < max_rep) {
>>>>>>> d7369515
      result += dir
      if (result < 0) {
        result = 127
      }
      if (result > 127) {
        result = 0
      }
      if (holder.isNoteTuned(holder, result) && result >= min && result <= max) {
        return result
      }
      rep += 1
    }
    return result
  }

  /**
   * Initialize
   */
  init(): void {
<<<<<<< HEAD
=======
    var temp_holder = this // THIS NEED TO GO
>>>>>>> d7369515
    if (this.initializedFlag) {
      console.log(
        `[Soundtrack, init] warning: attempt to reinitialize a Soundtrack object that has already been initialized`
      )
    } else {
      Tone.context.latencyHint = this.latencyHint
      this.limiter = new Tone.Limiter({ threshold: -2 })
      this.limiter.disconnect()
      this.limiter.toMaster()
      this.hip1 = new Tone.Filter(1000, 'highpass')
      this.hip1.disconnect()
      this.hip1.connect(this.limiter)
      this.feedbackDelay = new Tone.FeedbackDelay('8n', 0.7)
      this.feedbackDelay.disconnect()
      this.feedbackDelay.connect(this.hip1)
      this.chorus = new Tone.Chorus(4, 2.5, 0.5)
      this.chorus.disconnect()
      this.chorus.connect(this.hip1)
      this.pingPongDelay = new Tone.PingPongDelay('4n', 0.2)
      this.pingPongDelay.connect(this.hip1)
      this.synth1 = new Tone.PolySynth(4, Tone.Synth, {
        oscillator: { type: 'sine3' },
        envelope: { attack: 0.2, decay: 0.6, sustain: 0.3, release: 1.1 }
      })
      this.synth1.disconnect()
      this.synth1.connect(this.feedbackDelay)
      this.synth1.connect(this.pingPongDelay)
      this.synth1.volume.value = this.synth1BaseVolumeFactor
      this.synth2Freeverb = new Tone.Freeverb({
        roomSize: 0.97,
        dampening: 500,
        wet: 1.0,
        dry: 0.0
      })
      this.synth2Freeverb.disconnect()
      this.synth2 = new Tone.PolySynth(1, Tone.Synth, {
        oscillator: { type: 'sine' },
        envelope: { attack: 0.01, decay: 0.1, sustain: 0.1, release: 0.3 }
      })
      this.synth2.disconnect()
      this.synth2.connect(this.chorus)
      this.synth2.connect(this.synth2Freeverb)
      this.synth2Freeverb.connect(this.hip1)
      this.synth2.volume.value = this.synth2BaseVolumeFactor
      this.synth3 = new Tone.AMSynth({
        harmonicity: 0.5,
        oscillator: {
          type: 'amsine2',
          modulationType: 'sine',
          harmonicity: 1.0
        },
        envelope: {
          attack: 0.406,
          decay: 1,
          sustain: 0.34,
          release: 1.2
        },
        modulation: {
          volume: 2,
          type: 'amsine',
          modulationType: 'triangle',
          harmonicity: 2
        },
        modulationEnvelope: {
          attack: 0.006,
          decay: 0.2,
          sustain: 0.2,
          release: 0.4
        }
      })
      this.synth3.volume.value = this.synth3BaseVolumeFactor
      this.synth3.disconnect()
      this.synth3.connect(this.limiter)
      this.synth4 = new Tone.AMSynth({
        harmonicity: 0.5,
        oscillator: {
          type: 'amsine2',
          modulationType: 'sine3',
          harmonicity: 1.5
        },
        envelope: {
          attack: 0.206,
          decay: 0.3,
          sustain: 0.34,
          release: 2.2
        },
        modulation: {
          volume: 2,
          type: 'amsine3',
          modulationType: 'sine4',
          harmonicity: 2
        },
        modulationEnvelope: {
          attack: 0.2,
          decay: 0.2,
          sustain: 0.2,
          release: 1.4
        }
      })
      this.synth4.volume.value = this.synth4BaseVolumeFactor
      this.synth4.disconnect()
<<<<<<< HEAD
      // this.synth4.connect(this.synth2Freeverb);
=======
      // this.synth4.connect(this.synth2_freeverb);
>>>>>>> d7369515
      // this.synth4.connect(this.chorus);
      this.synth4.connect(this.feedbackDelay)
      this.synth4.connect(this.pingPongDelay)

      for (let i = 0; i < this.samples.length; i++) {
        this.effectSamplers[i] = new Tone.Sampler({ C4: this.samples[i] })
        this.effectSamplers[i].disconnect()
        // this.effectSamplers[i].connect(this.feedbackDelay);
        // this.effectSamplers[i].connect(this.pingPongDelay);
        this.effectSamplers[i].connect(this.chorus)
        this.effectSamplers[i].volume.value = 0.3
        // this.effectSamplers[i].connect(this.limiter);
      }
      Tone.Transport.scheduleRepeat((_time: number) => {
        /*
          Really ugly part. Bacause callbacks triggered from the scheduler are
          not connected to the curent object itself (but to the global namespace)
          we have to use the object's name explicitly...
        */
        this.copyTransportPosition(this.currentTransportPosition, this.previousTransportPosition)
        this.parseTransportPosition(this.currentTransportPosition, Tone.Transport.position)
        // ****************************** scale ****************************** \\
        if (
          !this.transportPositionSegmentEquals(
            'bars',
            this.currentTransportPosition,
            this.previousTransportPosition
          ) &&
          this.currentTransportPosition.bars % 2 === 0 &&
          Math.random() > 0.8
        ) {
<<<<<<< HEAD
          const tempScale = Math.floor(Math.random() * this.scales.length)
          this.currentScale = tempScale
          console.log('scale = ' + tempScale)
=======
          const temp_scale = Math.floor(Math.random() * temp_holder.scales.length)
          temp_holder.currentScale = temp_scale
          console.log('scale = ' + temp_scale)
>>>>>>> d7369515
        }
        // **************************** transpose **************************** \\
        if (
          !this.transportPositionSegmentEquals(
            'bars',
            this.currentTransportPosition,
            this.previousTransportPosition
          ) &&
          this.currentTransportPosition.bars % 2 === 0 &&
          Math.random() > 0.8
        ) {
<<<<<<< HEAD
          const tempTranspose = Math.floor(Math.random() * this.transpositions.length)
          this.transpose = this.transpositions[tempTranspose]
          console.log('transpose = ' + tempTranspose)
=======
          const temp_transpose = Math.floor(Math.random() * temp_holder.transpositions.length)
          temp_holder.transpose = temp_holder.transpositions[temp_transpose]
          console.log('transpose = ' + temp_transpose)
>>>>>>> d7369515
        }
        // ***************************** synth 1 ***************************** \\
        if (
          !this.transportPositionSegmentEquals(
            'bars',
            this.currentTransportPosition,
            this.previousTransportPosition
          ) &&
          this.useSynth1Flag
        ) {
          if (
            this.currentTransportPosition.bars % 2 === 0 &&
            (Math.random() > 0.6 || this.synth1GhostNoteTriggeredFlag)
          ) {
<<<<<<< HEAD
            this.synth1GhostNoteTriggeredFlag = false
            const tempChord = this.randomChord(this, 4, 40, 60)
            for (let i = 0; i < tempChord.length; i++) {
              let tempB = true
              for (let j = 0; j < i; j++) {
                if (tempChord[j] === tempChord[i]) {
                  tempB = false
=======
            temp_holder.synth1_ghostNoteTriggeredFlag = false
            const temp_chord = temp_holder.randomChord(temp_holder, 4, 40, 60)
            for (let i = 0; i < temp_chord.length; i++) {
              let temp_b = true
              for (let j = 0; j < i; j++) {
                if (temp_chord[j] === temp_chord[i]) {
                  temp_b = false
>>>>>>> d7369515
                  break
                }
              }
              if (tempB) {
                this.synth1.triggerAttackRelease(this.mtof(tempChord[i]), '1n')
              }
            }
          }
        }
        if (
          !this.transportPositionSegmentEquals(
            'quarters',
            this.currentTransportPosition,
            this.previousTransportPosition
          ) &&
          this.currentTransportPosition.bars % 2 !== 0 &&
          this.currentTransportPosition.beats === 0 &&
          this.currentTransportPosition.quarters === 3 &&
          Math.random() > 0.7 &&
          this.useSynth1Flag
        ) {
<<<<<<< HEAD
          this.synth1GhostNoteTriggeredFlag = true
          // console.log(this.currentTransportPosition.bits + ' ' + this.currentTransportPosition.quarters);
          const tempChordBis = this.randomChord(this, 3, 40, 60)
          for (let i = 0; i < tempChordBis.length; i++) {
            let tempBBis = true
            for (let j = 0; j < i; j++) {
              if (tempChordBis[j] === tempChordBis[i]) {
                tempBBis = false
=======
          temp_holder.synth1_ghostNoteTriggeredFlag = true
          // console.log(temp_holder.current_transport_position.bits + ' ' + temp_holder.current_transport_position.quarters);
          const temp_chord_bis = temp_holder.randomChord(temp_holder, 3, 40, 60)
          for (let i = 0; i < temp_chord_bis.length; i++) {
            let temp_b_bis = true
            for (let j = 0; j < i; j++) {
              if (temp_chord_bis[j] === temp_chord_bis[i]) {
                temp_b_bis = false
>>>>>>> d7369515
                break
              }
            }
            if (tempBBis) {
              this.synth1.triggerAttackRelease(this.mtof(tempChordBis[i]), '4n')
            }
          }
        }
        // ***************************** synth 2 ***************************** \\
        if (
          !this.transportPositionSegmentEquals(
            'bars',
            this.currentTransportPosition,
            this.previousTransportPosition
          ) &&
          this.useSynth2Flag
        ) {
          if (
            this.currentTransportPosition.bars % 2 === 1 &&
            (Math.random() > 0.7 || this.synth2GhostNoteTriggeredFlag)
          ) {
            this.synth2GhostNoteTriggeredFlag = false
            this.synth2.triggerAttackRelease(this.mtof(this.randomNote(this, 56, 90)), '16n') // this.mtof(this.randomNote(this, 60, 96))
          }
        }
        if (
          !this.transportPositionSegmentEquals(
            'quarters',
            this.currentTransportPosition,
            this.previousTransportPosition
          ) &&
          this.currentTransportPosition.bars % 2 !== 1 &&
          this.currentTransportPosition.beats === 0 &&
          this.currentTransportPosition.quarters === 3 &&
          Math.random() > 0.7 &&
          this.useSynth2Flag
        ) {
          this.synth2GhostNoteTriggeredFlag = true
          this.synth2.triggerAttackRelease(this.mtof(this.randomNote(this, 56, 90)), '16n')
        }
        // ***************************** synth 3 ***************************** \\
        if (
          !this.transportPositionSegmentEquals(
            'bars',
            this.currentTransportPosition,
            this.previousTransportPosition
          ) &&
          this.useSynth3Flag
        ) {
          if (
            this.currentTransportPosition.bars % 2 === 0 &&
            (Math.random() > 0.5 || this.synth3GhostNoteTriggeredFlag)
          ) {
            this.synth3GhostNoteTriggeredFlag = false
            this.synth3.triggerAttackRelease(this.mtof(this.randomNote(this, 30, 48)), '1n') // this.mtof(this.randomNote(this, 60, 96))
          }
        }
        if (
          !this.transportPositionSegmentEquals(
            'quarters',
            this.currentTransportPosition,
            this.previousTransportPosition
          ) &&
          this.useSynth3Flag
        ) {
          if (
            this.currentTransportPosition.quarters === 2 &&
            (Math.random() > 0.5 || this.synth3GhostNoteTriggeredFlag)
          ) {
            this.synth3GhostNoteTriggeredFlag = false
            this.synth3.triggerAttackRelease(this.mtof(this.randomNote(this, 30, 48)), '2n') // this.mtof(this.randomNote(this, 60, 96))
          }
        }
        // ***************************** synth 4 ***************************** \\
        if (
          !this.transportPositionSegmentEquals(
            'bars',
            this.currentTransportPosition,
            this.previousTransportPosition
          ) &&
          this.useSynth4Flag
        ) {
          if (
            this.currentTransportPosition.bars % 4 === 0 &&
            (Math.random() > 0.0 || this.synth4GhostNoteTriggeredFlag)
          ) {
            console.log(Math.random())
            this.synth4GhostNoteTriggeredFlag = false
            this.synth4.triggerAttackRelease(this.mtof(this.randomNote(this, 26, 46)), '1m') // temp_holder.mtof(temp_holder.randomNote(temp_holder, 60, 96))
          }
        }
      }, '16n')
      Tone.Transport.start()
      this.initializedFlag = true
      console.log('[Soundtrack, init] soundtrack initialized')
    }
  }

  /**
   * Generative part volume
   * @param holder
   * @param volume
   */
  generativePartVolume(volume: number): void {
    this.synth1.volume.value = this.synth1BaseVolumeFactor + volume
    this.synth2.volume.value = this.synth2BaseVolumeFactor + volume
    this.synth3.volume.value = this.synth3BaseVolumeFactor + volume
    this.synth4.volume.value = this.synth4BaseVolumeFactor + volume
  }

  // /*
  //   Thanks to the temp_holder param this method may be used from callbacks.
  // */
  // effectVolume(_a, _b: number, _c: number): void {
  //   // _holder, _effectNumber, _volume
  //   var temp_holder, temp_effectNumber, temp_volume
  //   if (arguments.length === 2) {
  //     temp_holder = this
  //     temp_effectNumber = _a
  //     temp_volume = _b
  //   } else {
  //     if (arguments.length === 3) {
  //       temp_holder = _a
  //       temp_effectNumber = _b
  //       temp_volume = _c
  //     } else {
  //       console.log('[Soundtrack, effectVolume] incorrect number of arguments: ' + arguments.length)
  //     }
  //   }
  //   temp_holder._effectVolume(temp_holder, temp_effectNumber, temp_volume)
  // }

  /*
    Thanks to the _holder param this method may be used from callbacks.
  */
  effectVolume(effectNumber: number, volume: number): void {
    if (volume < 0.0) {
      console.log('[Soundtrack, _effectVolume] volume < 0.0: ' + volume + ' changed to 0.0')
      volume = 0.0
    }
    if (volume > 1.0) {
      console.log('[Soundtrack, _effectVolume] volume > 1.0: ' + volume + ' changed to 1.0')
      volume = 1.0
    }
    effectNumber = Math.floor(effectNumber)
    if (effectNumber < 0) {
      console.log('[Soundtrack, _effectVolume] effectNumber < 0: ' + effectNumber + ' changed to 0')
      effectNumber = 0
    }
    if (effectNumber >= this.samples.length) {
      console.log(
        `[Soundtrack, _effectVolume] effectNumber >= this.samples.length: ' +
          ${effectNumber} changed to this.samples.length - 1 (
          ${this.samples.length - 1})`
      )
      effectNumber = this.samples.length - 1
    }
    this.effectSamplers[effectNumber].volume.value = volume
  }

  // /*
  //   Thanks to the temp_holder param this method may be used from callbacks.
  // */
  // triggerEffect(_a, _b: number, _c: number): void {
  //   // _holder, _effectNumber, _pitch
  //   var temp_holder, temp_effectNumber, temp_pitch
  //   if (arguments.length === 2) {
  //     temp_holder = this
  //     temp_effectNumber = _a
  //     temp_pitch = _b
  //   } else {
  //     if (arguments.length === 3) {
  //       temp_holder = _a
  //       temp_effectNumber = _b
  //       temp_pitch = _c
  //     } else {
  //       console.log(
  //         '[Soundtrack, triggerEffect] incorrect number of arguments: ' + arguments.length
  //       )
  //     }
  //   }
  //   temp_holder._triggerEffect(temp_holder, temp_effectNumber, temp_pitch)
  // }

  /*
    Thanks to the _holder param this method may be used from callbacks.
  */
  triggerEffect(effectNumber: number, normPitch: number): void {
    if (normPitch < 0.0) {
      console.log('[Soundtrack, _triggerEffect] normPitch < 0.0: ' + normPitch + ' changed to 0.0')
      normPitch = 0.0
    }
    if (normPitch > 1.0) {
      console.log('[Soundtrack, _triggerEffect] normPitch > 1.0: ' + normPitch + ' changed to 1.0')
      normPitch = 1.0
    }
    effectNumber = Math.floor(effectNumber)
    if (effectNumber < 0) {
      console.log(
        '[Soundtrack, _triggerEffect] effectNumber < 0: ' + effectNumber + ' changed to 0'
      )
      effectNumber = 0
    }
    if (effectNumber >= this.samples.length) {
      console.log(
        `[Soundtrack, _triggerEffect] effectNumber >= this.samples.length:
          ${effectNumber}
          changed to this.samples.length - 1
          (
          ${this.samples.length - 1}
          )`
      )
      effectNumber = this.samples.length - 1
    }
<<<<<<< HEAD
    const tempMidi = this.nameToMidi('C4') + Math.floor(normPitch * 25.0) - 12
    const tempNoteName = this.midiToName(tempMidi)
    if (this.effectSamplers[effectNumber].loaded) {
      this.effectSamplers[effectNumber].triggerAttack(tempNoteName)
      // console.log("[Soundtrack, _triggerEffect] start " + _holder + " " + tempMidi + " " + tempNoteName);
=======
    const temp_midi = this.nameToMidi('C4') + Math.floor(normPitch * 25.0) - 12
    const temp_noteName = this.midiToName(temp_midi)
    if (this.effectSamplers[effectNumber].loaded) {
      this.effectSamplers[effectNumber].triggerAttack(temp_noteName)
      // console.log("[Soundtrack, _triggerEffect] start " + _holder + " " + temp_midi + " " + temp_noteName);
>>>>>>> d7369515
    } else {
      console.log('[Soundtrack, _triggerEffect] samples not loaded (yet?)')
    }
  }
}<|MERGE_RESOLUTION|>--- conflicted
+++ resolved
@@ -1,10 +1,5 @@
-<<<<<<< HEAD
-=======
 /* eslint-disable @typescript-eslint/no-explicit-any */
-/* eslint-disable @typescript-eslint/camelcase */
-/* eslint-disable camelcase */
-
->>>>>>> d7369515
+
 import * as Tone from 'tone'
 
 interface ITransportPosition {
@@ -32,7 +27,6 @@
   synth2Freeverb: any
   synth3: any
   synth4: any
-<<<<<<< HEAD
   effectSamplers = []
   synth1BaseVolumeFactor: number
   synth2BaseVolumeFactor: number
@@ -42,30 +36,14 @@
   synth2GhostNoteTriggeredFlag: boolean
   synth3GhostNoteTriggeredFlag: boolean
   synth4GhostNoteTriggeredFlag: boolean
-=======
-  effectSamplers: any[] // Tone.Sampler[]
-  synth1_base_volume_factor: number
-  synth2_base_volume_factor: number
-  synth3_base_volume_factor: number
-  synth4_base_volume_factor: number
-  synth1_ghostNoteTriggeredFlag: boolean
-  synth2_ghostNoteTriggeredFlag: boolean
-  synth3_ghostNoteTriggeredFlag: boolean
-  synth4_ghostNoteTriggeredFlag: boolean
->>>>>>> d7369515
   useSynth1Flag: boolean
   useSynth2Flag: boolean
   useSynth3Flag: boolean
   useSynth4Flag: boolean
   initializedFlag: boolean
-<<<<<<< HEAD
   currentTransportPosition: ITransportPosition
   previousTransportPosition: ITransportPosition
   // effectSamplers: any[]
-=======
-  current_transport_position: ITransportPosition
-  previous_transport_position: ITransportPosition
->>>>>>> d7369515
 
   constructor() {
     this.latencyHint = 'interactive'
@@ -240,7 +218,6 @@
     this.currentScale = 1
     this.transpositions = [-12, -10, -8, -6]
     this.transpose = this.transpositions[0]
-<<<<<<< HEAD
     // this.limiter
     // this.feedbackDelay
     // this.pingPongDelay
@@ -250,8 +227,6 @@
     // this.synth2, this.synth2Freeverb
     // this.synth3
     // this.synth4
-=======
->>>>>>> d7369515
     this.effectSamplers = []
     this.synth1BaseVolumeFactor = 0
     this.synth2BaseVolumeFactor = -19
@@ -281,13 +256,10 @@
     this.effectSamplers = []
   }
 
-<<<<<<< HEAD
   /**
    * Launch generative music at specific volume
    * @param volume
    */
-=======
->>>>>>> d7369515
   setAndPlay(volume = 10): void {
     this.init()
     this.generativePartVolume(volume)
@@ -407,21 +379,12 @@
    * @param rawTransportData
    */
   parseTransportPosition(dst: ITransportPosition, rawTransportData: string): void {
-<<<<<<< HEAD
     const segmentsA = rawTransportData.split(':')
     dst.bars = parseInt(segmentsA[0])
     dst.beats = parseInt(segmentsA[1])
     const segmentsB = segmentsA[2].split('.')
     dst.quarters = parseInt(segmentsB[0])
     dst.ticks = parseInt(segmentsB[1])
-=======
-    const segments_a = rawTransportData.split(':')
-    dst.bars = parseInt(segments_a[0])
-    dst.beats = parseInt(segments_a[1])
-    const segments_b = segments_a[2].split('.')
-    dst.quarters = parseInt(segments_b[0])
-    dst.ticks = parseInt(segments_b[1])
->>>>>>> d7369515
   }
 
   /**
@@ -507,7 +470,6 @@
     result[0] = holder.randomNote(holder, min, max)
     for (let i = 1; i < nbNotes; i++) {
       result[i] = holder.randomNote(holder, min, max)
-<<<<<<< HEAD
       let tempRepeat = true
       const tempMaxIterations = 100
       let tempIter = 0
@@ -515,14 +477,6 @@
         let tempB = true
         for (let j = 0; j < i; j++) {
           // FIXME: if (result[j === result[i]]) {
-=======
-      let temp_repeat = true
-      const temp_maxIterations = 100
-      let temp_iter = 0
-      while (temp_repeat && temp_iter < temp_maxIterations) {
-        let temp_b = true
-        for (let j = 0; j < i; j++) {
->>>>>>> d7369515
           if (result[j] === result[i]) {
             result[i] = holder.randomNote(holder, min, max)
             tempB = false
@@ -555,13 +509,8 @@
       min = max
       max = temp
     }
-<<<<<<< HEAD
     const tempRange = max - min + 1
     let result = Math.floor(Math.random() * tempRange) + min
-=======
-    const temp_range = max - min + 1
-    let result = Math.floor(Math.random() * temp_range) + min
->>>>>>> d7369515
     if (holder.isNoteTuned(holder, result) && result <= max && result >= min) {
       return result
     }
@@ -576,13 +525,8 @@
       dir = 1
     }
     let rep = 0
-<<<<<<< HEAD
     const maxRep = 300
     while (rep < maxRep) {
-=======
-    const max_rep = 300
-    while (rep < max_rep) {
->>>>>>> d7369515
       result += dir
       if (result < 0) {
         result = 127
@@ -602,10 +546,6 @@
    * Initialize
    */
   init(): void {
-<<<<<<< HEAD
-=======
-    var temp_holder = this // THIS NEED TO GO
->>>>>>> d7369515
     if (this.initializedFlag) {
       console.log(
         `[Soundtrack, init] warning: attempt to reinitialize a Soundtrack object that has already been initialized`
@@ -707,11 +647,7 @@
       })
       this.synth4.volume.value = this.synth4BaseVolumeFactor
       this.synth4.disconnect()
-<<<<<<< HEAD
       // this.synth4.connect(this.synth2Freeverb);
-=======
-      // this.synth4.connect(this.synth2_freeverb);
->>>>>>> d7369515
       // this.synth4.connect(this.chorus);
       this.synth4.connect(this.feedbackDelay)
       this.synth4.connect(this.pingPongDelay)
@@ -725,7 +661,7 @@
         this.effectSamplers[i].volume.value = 0.3
         // this.effectSamplers[i].connect(this.limiter);
       }
-      Tone.Transport.scheduleRepeat((_time: number) => {
+      Tone.Transport.scheduleRepeat(() => {
         /*
           Really ugly part. Bacause callbacks triggered from the scheduler are
           not connected to the curent object itself (but to the global namespace)
@@ -743,15 +679,9 @@
           this.currentTransportPosition.bars % 2 === 0 &&
           Math.random() > 0.8
         ) {
-<<<<<<< HEAD
           const tempScale = Math.floor(Math.random() * this.scales.length)
           this.currentScale = tempScale
           console.log('scale = ' + tempScale)
-=======
-          const temp_scale = Math.floor(Math.random() * temp_holder.scales.length)
-          temp_holder.currentScale = temp_scale
-          console.log('scale = ' + temp_scale)
->>>>>>> d7369515
         }
         // **************************** transpose **************************** \\
         if (
@@ -763,15 +693,9 @@
           this.currentTransportPosition.bars % 2 === 0 &&
           Math.random() > 0.8
         ) {
-<<<<<<< HEAD
           const tempTranspose = Math.floor(Math.random() * this.transpositions.length)
           this.transpose = this.transpositions[tempTranspose]
           console.log('transpose = ' + tempTranspose)
-=======
-          const temp_transpose = Math.floor(Math.random() * temp_holder.transpositions.length)
-          temp_holder.transpose = temp_holder.transpositions[temp_transpose]
-          console.log('transpose = ' + temp_transpose)
->>>>>>> d7369515
         }
         // ***************************** synth 1 ***************************** \\
         if (
@@ -786,7 +710,6 @@
             this.currentTransportPosition.bars % 2 === 0 &&
             (Math.random() > 0.6 || this.synth1GhostNoteTriggeredFlag)
           ) {
-<<<<<<< HEAD
             this.synth1GhostNoteTriggeredFlag = false
             const tempChord = this.randomChord(this, 4, 40, 60)
             for (let i = 0; i < tempChord.length; i++) {
@@ -794,15 +717,6 @@
               for (let j = 0; j < i; j++) {
                 if (tempChord[j] === tempChord[i]) {
                   tempB = false
-=======
-            temp_holder.synth1_ghostNoteTriggeredFlag = false
-            const temp_chord = temp_holder.randomChord(temp_holder, 4, 40, 60)
-            for (let i = 0; i < temp_chord.length; i++) {
-              let temp_b = true
-              for (let j = 0; j < i; j++) {
-                if (temp_chord[j] === temp_chord[i]) {
-                  temp_b = false
->>>>>>> d7369515
                   break
                 }
               }
@@ -824,7 +738,6 @@
           Math.random() > 0.7 &&
           this.useSynth1Flag
         ) {
-<<<<<<< HEAD
           this.synth1GhostNoteTriggeredFlag = true
           // console.log(this.currentTransportPosition.bits + ' ' + this.currentTransportPosition.quarters);
           const tempChordBis = this.randomChord(this, 3, 40, 60)
@@ -833,16 +746,6 @@
             for (let j = 0; j < i; j++) {
               if (tempChordBis[j] === tempChordBis[i]) {
                 tempBBis = false
-=======
-          temp_holder.synth1_ghostNoteTriggeredFlag = true
-          // console.log(temp_holder.current_transport_position.bits + ' ' + temp_holder.current_transport_position.quarters);
-          const temp_chord_bis = temp_holder.randomChord(temp_holder, 3, 40, 60)
-          for (let i = 0; i < temp_chord_bis.length; i++) {
-            let temp_b_bis = true
-            for (let j = 0; j < i; j++) {
-              if (temp_chord_bis[j] === temp_chord_bis[i]) {
-                temp_b_bis = false
->>>>>>> d7369515
                 break
               }
             }
@@ -1057,19 +960,11 @@
       )
       effectNumber = this.samples.length - 1
     }
-<<<<<<< HEAD
     const tempMidi = this.nameToMidi('C4') + Math.floor(normPitch * 25.0) - 12
     const tempNoteName = this.midiToName(tempMidi)
     if (this.effectSamplers[effectNumber].loaded) {
       this.effectSamplers[effectNumber].triggerAttack(tempNoteName)
       // console.log("[Soundtrack, _triggerEffect] start " + _holder + " " + tempMidi + " " + tempNoteName);
-=======
-    const temp_midi = this.nameToMidi('C4') + Math.floor(normPitch * 25.0) - 12
-    const temp_noteName = this.midiToName(temp_midi)
-    if (this.effectSamplers[effectNumber].loaded) {
-      this.effectSamplers[effectNumber].triggerAttack(temp_noteName)
-      // console.log("[Soundtrack, _triggerEffect] start " + _holder + " " + temp_midi + " " + temp_noteName);
->>>>>>> d7369515
     } else {
       console.log('[Soundtrack, _triggerEffect] samples not loaded (yet?)')
     }
