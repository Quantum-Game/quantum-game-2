import Vue from 'vue';
import Router from 'vue-router';

Vue.use(Router);

export default new Router({
  mode: 'history',
  base: process.env.BASE_URL,
  routes: [
    {
      path: '/',
      name: 'menu',
      component: () => import('@/components/HomePage/index.vue')
    },
    {
      path: '/levels',
      name: 'levels',
      component: () => import('@/components/LevelMapPage/index.vue')
    },
    {
      path: '/levels/shared/:id/:levelsaved',
      name: 'levelsaved',
      component: () => import('@/components/GamePage/index.vue')
    },
    {
      path: '/level/:id',
      name: 'level',
      component: () => import('@/components/GamePage/index.vue')
    },
    {
<<<<<<< HEAD
      path: '/level/:id/:levelsaved',
      name: 'levelsaved',
      component: () => import('@/components/GamePage/index.vue'),
      meta: { levelSaved: true }
=======
      path: '/sandbox',
      name: 'sandbox',
      component: () => import('@/components/GamePage/index.vue')
>>>>>>> dbda0b95
    },
    {
      path: '/info',
      component: () => import('@/components/EncyclopediaPage/index.vue'),
      children: [
        {
          path: '',
          component: () => import('@/components/EncyclopediaPage/EncyclopediaDefaultArticle.vue')
        },
        {
          path: '/info/:entry',
          component: () => import('@/components/EncyclopediaPage/EncyclopediaArticle.vue')
        }
      ]
    },
    {
      path: '/register',
      name: 'register',
      component: () => import('@/components/RegisterPage/index.vue')
    },
    {
      path: '/login',
      name: 'login',
      component: () => import('@/components/LoginPage/index.vue')
    },
    {
      path: '/myaccount',
      name: 'myaccount',
      component: () => import('@/components/MyAccountPage/index.vue')
    },
    {
      path: '/savedlevels',
      name: 'savedlevels',
      component: () => import('@/components/SavedLevelsPage/index.vue')
    },
    {
      path: '/options',
      name: 'options',
      component: () => import('@/components/OptionsPage/index.vue')
    },
    {
      path: '*',
      name: '404',
      component: () => import('@/components/NotFoundPage/index.vue')
    }
  ]
});<|MERGE_RESOLUTION|>--- conflicted
+++ resolved
@@ -28,16 +28,15 @@
       component: () => import('@/components/GamePage/index.vue')
     },
     {
-<<<<<<< HEAD
       path: '/level/:id/:levelsaved',
       name: 'levelsaved',
       component: () => import('@/components/GamePage/index.vue'),
       meta: { levelSaved: true }
-=======
+    },
+    {
       path: '/sandbox',
       name: 'sandbox',
       component: () => import('@/components/GamePage/index.vue')
->>>>>>> dbda0b95
     },
     {
       path: '/info',
