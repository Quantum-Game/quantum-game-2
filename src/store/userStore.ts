--- conflicted
+++ resolved
@@ -16,18 +16,13 @@
       rememberMe: true,
       data: {
         displayName: '',
-        email: '',
-      },
+        email: ''
+      }
     },
     progressArr: [],
     savedLevelsList: [],
     publicLevels: [],
-<<<<<<< HEAD
-    fetchedLevel: null,
-    error: null
-=======
-    error: null,
->>>>>>> 7a7294e7
+    fetchedLevel: null
   },
   getters: {
     user(state) {
@@ -45,18 +40,12 @@
     publicLevels(state) {
       return state.publicLevels
     },
-    error(state) {
-      return state.error
-    },
     isLoggedIn(state) {
       return state.user.loggedIn
     },
-<<<<<<< HEAD
     fetchedLevelBoardState(state) {
       return state.fetchedLevel
     }
-=======
->>>>>>> 7a7294e7
   },
   mutations: {
     SET_LOGGED_IN(state, payload) {
@@ -68,9 +57,6 @@
     SET_USER(state, payload) {
       state.user.data = payload
     },
-    SET_ERROR(state, payload) {
-      state.error = payload
-    },
     SET_PROGRESS(state, payload) {
       state.progressArr = payload
     },
@@ -91,21 +77,18 @@
         return obj.id !== payload
       })
     },
-<<<<<<< HEAD
     SET_FETCHED_LEVEL(state, payload) {
       state.fetchedLevel = payload
     },
     RESET_FETCHED_LEVEL(state) {
       state.fetchedLevel = null
     }
-=======
->>>>>>> 7a7294e7
   },
   actions: {
     SET_INITIAL_PROGRESS({ commit }) {
       commit('SET_PROGRESS', [
         { id: 1, status: 'solved', score: 150 },
-        { id: 2, status: 'no', score: 100 },
+        { id: 2, status: 'no', score: 100 }
       ])
     },
     FETCH_USER({ commit, dispatch }, user) {
@@ -114,10 +97,10 @@
         dispatch('GET_PROGRESS')
         dispatch('FETCH_MY_LEVELS')
         dispatch('FETCH_PUBLIC_LEVELS')
-        commit('SET_ERROR', null)
+        commit('RESET_ERROR', null, { root: true })
         commit('SET_USER', {
           displayName: user.displayName,
-          email: user.email,
+          email: user.email
         })
       } else {
         commit('SET_USER', null)
@@ -140,7 +123,7 @@
           router.replace({ name: 'myaccount' })
         })
         .catch((err) => {
-          commit('SET_ERROR', err.message)
+          commit('SET_ERROR', err.message, { root: true })
         })
     },
     SIGN_IN_GITHUB({ dispatch }) {
@@ -162,7 +145,7 @@
           router.replace({ name: 'myaccount' })
         })
         .catch((err) => {
-          commit('SET_ERROR', err.message)
+          commit('SET_ERROR', err.message, { root: true })
         })
     },
     SIGN_UP({ commit }, user) {
@@ -171,7 +154,7 @@
         .then((data) => {
           if (data.user) {
             data.user.updateProfile({
-              displayName: user.name,
+              displayName: user.name
             })
           }
         })
@@ -179,14 +162,14 @@
           router.replace({ name: 'myaccount' })
         })
         .catch((err) => {
-          commit('SET_ERROR', err.message)
+          commit('SET_ERROR', err.message, { root: true })
         })
     },
     SIGN_OUT({ commit }) {
       auth.signOut().then(() => {
         commit('SET_LOGGED_IN', false)
         router.replace({
-          name: 'login',
+          name: 'login'
         })
       })
     },
@@ -202,7 +185,7 @@
             console.debug('Data stored: ', data)
           })
           .catch((err) => {
-            commit('SET_ERROR', err.message)
+            commit('SET_ERROR', err.message, { root: true })
           })
       }
     },
@@ -220,65 +203,58 @@
             }
           })
           .catch((err) => {
-            commit('SET_ERROR', err.message)
-          })
-      }
-    },
-    SAVE_LEVEL({ commit }, level) {
-      console.log(level)
+            commit('SET_ERROR', err.message, { root: true })
+          })
+      }
+    },
+    SAVE_LEVEL({ commit, dispatch }, level) {
+      // console.log(level)
       if (auth.currentUser) {
         const customLevel: any = {
           userId: auth.currentUser.uid,
           level: {
             currentLevelID: level.currentLevelID,
             gameState: level.gameState,
-<<<<<<< HEAD
             boardState: level.boardState
-=======
->>>>>>> 7a7294e7
           },
           public: false,
-          createdAt: firebase.firestore.Timestamp.fromDate(new Date()),
+          createdAt: firebase.firestore.Timestamp.fromDate(new Date())
         }
 
-        console.log(level)
         const dbRef = db.collection('levels')
 
         dbRef
           .add(customLevel)
           .then((data) => {
-            console.log('Level saved: ', data)
-            router.replace({ path: `/level/${level.currentLevelID}/${data.id}` })
-          })
-          .catch((err) => {
-            commit('SET_ERROR', err.message)
+            console.log('Level saved: ', data.id)
+            router.replace({ path: `/level/${data.id}` })
+            dispatch('UPDATE_LEVEL_LISTS')
+          })
+          .catch((err) => {
+            commit('SET_ERROR', err.message, { root: true })
           })
       } else {
         console.log('You are not logged in!')
       }
     },
     UPDATE_LEVEL({ commit }, level) {
-      console.log(level)
       if (auth.currentUser) {
         const customLevel: any = {
           userId: auth.currentUser.uid,
           level: {
             currentLevelID: level.currentLevelID,
             gameState: level.gameState,
-<<<<<<< HEAD
             boardState: level.boardState
-=======
->>>>>>> 7a7294e7
           },
           // created for firestore update test
-          lastModifed: firebase.firestore.Timestamp.fromDate(new Date()),
+          lastModifed: firebase.firestore.Timestamp.fromDate(new Date())
         }
-        const levelSaved = router.currentRoute.params.levelsaved
+        const levelSaved = router.currentRoute.params.id
 
         const doc = db.collection('levels').doc(levelSaved)
 
         doc.update(customLevel).catch((err) => {
-          commit('SET_ERROR', err.message)
+          commit('SET_ERROR', err.message, { root: true })
         })
       } else {
         console.log('You are not logged in!')
@@ -295,8 +271,8 @@
             querySnapshot.forEach(function(doc) {
               myLevels.push({
                 id: doc.id,
-                link: `/level/${doc.data().level.currentLevelID}/${doc.id}`,
-                public: doc.data().public,
+                link: `/level/${doc.id}`,
+                public: doc.data().public
               })
             })
           })
@@ -304,7 +280,7 @@
             commit('SET_SAVED_LEVELS_LIST', myLevels)
           })
           .catch((err) => {
-            commit('SET_ERROR', err.message)
+            commit('SET_ERROR', err.message, { root: true })
           })
       } else {
         console.log('You are not logged in!')
@@ -320,7 +296,7 @@
           .then((querySnapshot) => {
             querySnapshot.forEach(function(doc) {
               publicLevels.push({
-                link: `/levels/shared/${doc.data().level.currentLevelID}/${doc.id}`,
+                link: `/levels/shared/${doc.id}`
               })
             })
           })
@@ -328,13 +304,13 @@
             commit('SET_PUBLIC_LEVELS', publicLevels)
           })
           .catch((err) => {
-            commit('SET_ERROR', err.message)
-          })
-      } else {
-        console.log('You are not logged in!')
-      }
-    },
-    MAKE_LEVEL_PUBLIC({ commit }, levelID) {
+            commit('SET_ERROR', err.message, { root: true })
+          })
+      } else {
+        console.log('You are not logged in!')
+      }
+    },
+    MAKE_LEVEL_PUBLIC({ commit, dispatch }, levelID) {
       if (auth.currentUser) {
         const docs = db
           .collection('levels')
@@ -352,18 +328,19 @@
                 sharedDoc.add(docShared).then(() => {
                   console.log('data added')
                   commit('SET_PUBLIC', levelID)
+                  dispatch('UPDATE_LEVEL_LISTS')
                 })
               }
             })
           })
           .catch((err) => {
-            commit('SET_ERROR', err.message)
-          })
-      } else {
-        console.log('You are not logged in!')
-      }
-    },
-    MAKE_LEVEL_PRIVATE({ commit }, levelID) {
+            commit('SET_ERROR', err.message, { root: true })
+          })
+      } else {
+        console.log('You are not logged in!')
+      }
+    },
+    MAKE_LEVEL_PRIVATE({ commit, dispatch }, levelID) {
       if (auth.currentUser) {
         const doc = db.collection('levels').doc(levelID)
         const sharedDoc = db.collection('shared_levels').where('userId', '==', auth.currentUser.uid)
@@ -382,13 +359,14 @@
               .then(() => {
                 console.log('data removed')
                 commit('SET_PRIVATE', levelID)
+                dispatch('UPDATE_LEVEL_LISTS')
               })
               .catch((err) => {
-                commit('SET_ERROR', err.message)
+                commit('SET_ERROR', err.message, { root: true })
               })
           })
           .catch((err) => {
-            commit('SET_ERROR', err.message)
+            commit('SET_ERROR', err.message, { root: true })
           })
       } else {
         console.log('You are not logged in!')
@@ -406,16 +384,17 @@
           console.log('Level removed', levelID)
         })
         .catch((err) => {
-          commit('SET_ERROR', err.message)
-        })
-    },
-<<<<<<< HEAD
-    GET_LEVEL_DATA({ commit }, savedLevelID) {
-      db.collection('levels')
-        .doc(savedLevelID)
+          commit('SET_ERROR', err.message, { root: true })
+        })
+    },
+    GET_LEVEL_DATA({ commit }, { id, shared }) {
+      const collectionName = shared ? 'shared_levels' : 'levels'
+      db.collection(collectionName)
+        .doc(id)
         .get()
         .then((response) => {
           const levelData = response.data()
+          console.log(levelData)
           if (levelData) {
             commit('SET_FETCHED_LEVEL', levelData.level.boardState)
           } else {
@@ -423,16 +402,17 @@
           }
         })
         .catch((err) => {
-          commit('SET_ERROR', err.message)
+          commit('SET_ERROR', err.message, { root: true })
         })
     },
     CLEAR_LEVEL_DATA({ commit }) {
       commit('RESET_FETCHED_LEVEL')
+    },
+    UPDATE_LEVEL_LISTS({ dispatch }) {
+      dispatch('FETCH_MY_LEVELS')
+      dispatch('FETCH_PUBLIC_LEVELS')
     }
   }
-=======
-  },
->>>>>>> 7a7294e7
 }
 
 export default userModule