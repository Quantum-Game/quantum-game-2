import Vue from 'vue';
import Vuex, { StoreOptions } from 'vuex';
import { RootState } from '@/types';
import Cell from '@/engine/Cell';
<<<<<<< HEAD
=======
import Particle from '@/engine/Particle';
import Level from '@/engine/Level';
import Toolbox from '@/engine/Toolbox';
>>>>>>> ea3a5260
import {
  SET_GAME_STATE,
  SET_SIMULATION_STATE,
  SET_HOVERED_CELL,
  SET_ACTIVE_CELL,
  RESET_ACTIVE_CELL,
<<<<<<< HEAD
  SET_CURRENT_LEVEL_ID
=======
  SET_HOVERED_CELL,
  SET_HOVERED_PARTICLE,
  SET_CURRENT_TOOLS,
  RESET_CURRENT_TOOLS,
  ADD_TO_CURRENT_TOOLS,
  REMOVE_FROM_CURRENT_TOOLS
>>>>>>> ea3a5260
} from './mutation-types';
import optionsModule from './optionsModule';

const initialCell = Cell.createDummy();
<<<<<<< HEAD
=======
const initialLevel = Level.createDummy();
const initialParticle = Particle.createDummy();
>>>>>>> ea3a5260
Vue.use(Vuex);

const store: StoreOptions<RootState> = {
  state: {
    activeCell: initialCell,
    cellSelected: false,
    hoveredCell: initialCell,
    hoveredParticles: [initialParticle],
    gameState: 'Initial',
    simulationState: false,
    currentLevelID: 0
  },
  mutations: {
    // set active level
    [SET_GAME_STATE](state, gameState) {
      state.gameState = gameState;
    },
    // set active level
    [SET_SIMULATION_STATE](state, simulationState) {
      state.simulationState = simulationState;
    },
    // set active cell
    [SET_ACTIVE_CELL](state, cell) {
      state.activeCell = cell;
      state.cellSelected = true;
    },
    // reset active cell
    [RESET_ACTIVE_CELL](state) {
      state.activeCell = initialCell;
      state.cellSelected = false;
    },
    // hovered cell functional
    [SET_HOVERED_CELL](state, cell) {
      state.hoveredCell = cell;
    },
<<<<<<< HEAD
    [SET_CURRENT_LEVEL_ID](state, id) {
      state.currentLevelID = id;
=======
    // hovered cell functional
    [SET_HOVERED_PARTICLE](state, particles) {
      state.hoveredParticles = particles;
    },
    // toolbox functionality
    [SET_CURRENT_TOOLS](state, cells) {
      state.level.toolbox = new Toolbox(cells);
    },
    [RESET_CURRENT_TOOLS](state) {
      state.level.toolbox.reset();
    },
    [ADD_TO_CURRENT_TOOLS](state, cell) {
      state.level.toolbox.addTool(cell);
    },
    [REMOVE_FROM_CURRENT_TOOLS](state, cell) {
      state.level.toolbox.removeTool(cell);
>>>>>>> ea3a5260
    }
  },
  modules: {
    optionsModule
  }
};

export default new Vuex.Store<RootState>(store);<|MERGE_RESOLUTION|>--- conflicted
+++ resolved
@@ -2,37 +2,20 @@
 import Vuex, { StoreOptions } from 'vuex';
 import { RootState } from '@/types';
 import Cell from '@/engine/Cell';
-<<<<<<< HEAD
-=======
 import Particle from '@/engine/Particle';
-import Level from '@/engine/Level';
-import Toolbox from '@/engine/Toolbox';
->>>>>>> ea3a5260
 import {
   SET_GAME_STATE,
   SET_SIMULATION_STATE,
-  SET_HOVERED_CELL,
   SET_ACTIVE_CELL,
   RESET_ACTIVE_CELL,
-<<<<<<< HEAD
-  SET_CURRENT_LEVEL_ID
-=======
+  SET_CURRENT_LEVEL_ID,
   SET_HOVERED_CELL,
-  SET_HOVERED_PARTICLE,
-  SET_CURRENT_TOOLS,
-  RESET_CURRENT_TOOLS,
-  ADD_TO_CURRENT_TOOLS,
-  REMOVE_FROM_CURRENT_TOOLS
->>>>>>> ea3a5260
+  SET_HOVERED_PARTICLE
 } from './mutation-types';
 import optionsModule from './optionsModule';
 
 const initialCell = Cell.createDummy();
-<<<<<<< HEAD
-=======
-const initialLevel = Level.createDummy();
 const initialParticle = Particle.createDummy();
->>>>>>> ea3a5260
 Vue.use(Vuex);
 
 const store: StoreOptions<RootState> = {
@@ -68,27 +51,12 @@
     [SET_HOVERED_CELL](state, cell) {
       state.hoveredCell = cell;
     },
-<<<<<<< HEAD
-    [SET_CURRENT_LEVEL_ID](state, id) {
-      state.currentLevelID = id;
-=======
     // hovered cell functional
     [SET_HOVERED_PARTICLE](state, particles) {
       state.hoveredParticles = particles;
     },
-    // toolbox functionality
-    [SET_CURRENT_TOOLS](state, cells) {
-      state.level.toolbox = new Toolbox(cells);
-    },
-    [RESET_CURRENT_TOOLS](state) {
-      state.level.toolbox.reset();
-    },
-    [ADD_TO_CURRENT_TOOLS](state, cell) {
-      state.level.toolbox.addTool(cell);
-    },
-    [REMOVE_FROM_CURRENT_TOOLS](state, cell) {
-      state.level.toolbox.removeTool(cell);
->>>>>>> ea3a5260
+    [SET_CURRENT_LEVEL_ID](state, id) {
+      state.currentLevelID = id;
     }
   },
   modules: {
