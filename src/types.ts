--- conflicted
+++ resolved
@@ -7,9 +7,7 @@
   cellSelected: boolean;
   gameState: string;
   simulationState: boolean;
-<<<<<<< HEAD
   currentLevelID: number;
-=======
 }
 
 export interface UserState {
@@ -28,5 +26,4 @@
   id: number;
   status: 'string';
   score: number;
->>>>>>> fb102e19
 }